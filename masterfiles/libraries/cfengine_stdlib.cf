--- conflicted
+++ resolved
@@ -718,27 +718,15 @@
 #  "cron" usebundle => cronjob("/bin/ls","mark","*","5,10");
 
 {
-<<<<<<< HEAD
-vars:
-  SuSE::
-   "crontab" string => "/var/spool/cron/tabs";
-  redhat|fedora::
-   "crontab" string => "/var/spool/cron";
-  freebsd|openbsd::
-   "crontab" string => "/var/cron/tabs";
- !(SuSE|redhat|fedora|freebsd|openbsd)::
-    "crontab" string => "/var/spool/cron/crontabs";
-=======
   vars:
     SuSE::
       "crontab" string => "/var/spool/cron/tabs";
     redhat|fedora::
       "crontab" string => "/var/spool/cron";
-    freebsd::
+    freebsd|openbsd|netbsd::
       "crontab" string => "/var/cron/tabs";
-    !(SuSE|redhat|fedora|freebsd)::
+    !(SuSE|redhat|fedora|freebsd|openbsd|netbsd)::
       "crontab" string => "/var/spool/cron/crontabs";
->>>>>>> a13630be
 
   files:
 
@@ -2178,19 +2166,11 @@
 #
 
 {
-<<<<<<< HEAD
-  package_add_command             =>  "/usr/bin/yum groupinstall -y";
-  package_changes                 =>  "bulk";
-  package_delete_command          =>  "/usr/bin/yum groupremove -y";
-  package_delete_convention       =>  "$(name)";
-  package_installed_regex         =>  "^i.*";
-=======
       package_add_command             =>  "/usr/bin/yum groupinstall -y";
       package_changes                 =>  "bulk";
       package_delete_command          =>  "/usr/bin/yum groupremove -y";
       package_delete_convention       =>  "$(name)";
       package_installed_regex         =>  "^i.*";
->>>>>>> a13630be
 
       # Generate a dpkg -l like listing, "i" means installed, "a" available, and a dummy version 1
       package_list_command            =>
@@ -2601,154 +2581,6 @@
 
 body package_method generic
 {
-<<<<<<< HEAD
-SuSE::
- package_changes => "bulk";
- package_list_command => "/bin/rpm -qa --queryformat \"i | repos | %{name} | %{version}-%{release} | %{arch}\n\"";
- # set it to "0" to avoid caching of list during upgrade
- package_list_update_command => "/usr/bin/zypper list-updates";
- package_list_update_ifelapsed => "0";
- package_patch_list_command => "/usr/bin/zypper patches";
- package_installed_regex => "i.*";
- package_list_name_regex    => "[^|]+\|[^|]+\|\s+([^\s]+).*";
- package_list_version_regex => "[^|]+\|[^|]+\|[^|]+\|\s+([^\s]+).*";
- package_list_arch_regex    => "[^|]+\|[^|]+\|[^|]+\|[^|]+\|\s+([^\s]+).*";
- package_patch_installed_regex => ".*Installed.*|.*Not Applicable.*";
- package_patch_name_regex    => "[^|]+\|\s+([^\s]+).*";
- package_patch_version_regex => "[^|]+\|[^|]+\|\s+([^\s]+).*";
- package_name_convention => "$(name)";
- package_add_command => "/usr/bin/zypper --non-interactive install";
- package_delete_command => "/usr/bin/zypper --non-interactive remove --force-resolution";
- package_update_command => "/usr/bin/zypper --non-interactive update";
- package_patch_command => "/usr/bin/zypper --non-interactive patch$"; # $ means no args
- package_verify_command => "/usr/bin/zypper --non-interactive verify$";
-
-redhat::
- package_changes => "bulk";
- package_list_command => "/bin/rpm -qa --qf '%{name} %{version}-%{release} %{arch}\n'";
- package_patch_list_command => "/usr/bin/yum --quiet check-update";
- package_list_name_regex    => "^(\S+?)\s\S+?\s\S+$";
- package_list_version_regex => "^\S+?\s(\S+?)\s\S+$";
- package_list_arch_regex    => "^\S+?\s\S+?\s(\S+)$";
- package_installed_regex => ".*";
- package_name_convention => "$(name)";
- package_list_update_command => "/usr/bin/yum --quiet check-update";
- package_list_update_ifelapsed => "0";     # sometimes, caching is pretty disturbing
- package_patch_installed_regex => "^\s.*";
- package_patch_name_regex    => "([^.]+).*";
- package_patch_version_regex => "[^\s]\s+([^\s]+).*";
- package_patch_arch_regex    => "[^.]+\.([^\s]+).*";
- package_add_command    => "/usr/bin/yum -y install";
- package_update_command => "/usr/bin/yum -y update";
- package_patch_command => "/usr/bin/yum -y update";
- package_delete_command => "/bin/rpm -e --nodeps --allmatches";
- package_verify_command => "/bin/rpm -V";
-
-# package_changes => "bulk";
-# package_list_command => "/usr/bin/yum list installed";
-# package_patch_list_command => "/usr/bin/yum check-update";
-# package_list_name_regex    => "([^.]+).*";
-# package_list_version_regex => "[^\s]\s+([^\s]+).*";
-# package_list_arch_regex    => "[^.]+\.([^\s]+).*";
-# package_installed_regex => ".*(installed|\s+@).*";
-# package_name_convention => "$(name).$(arch)";
-# package_list_update_ifelapsed => "240";
-# package_patch_installed_regex => "^\s.*";
-# package_patch_name_regex    => "([^.]+).*";
-# package_patch_version_regex => "[^\s]\s+([^\s]+).*";
-# package_patch_arch_regex    => "[^.]+\.([^\s]+).*";
-# package_add_command => "/usr/bin/yum -y install";
-# package_delete_command => "/bin/rpm -e --nodeps";
-# package_verify_command => "/bin/rpm -V";
-
-debian::
- package_changes => "bulk";
- package_list_command => "$(debian_knowledge.call_dpkg) -l";
- package_list_name_regex    => ".i\s+([^\s]+).*";
- package_list_version_regex => ".i\s+[^\s]+\s+([^\s]+).*";
- package_installed_regex => ".i.*"; # packages that have been uninstalled may be listed
- package_name_convention => "$(name)";
- package_list_update_ifelapsed => "240";		# 4 hours
-
-debian.have_aptitude::
-   package_add_command => "$(debian_knowledge.call_aptitude) $(debian_knowledge.dpkg_options) --assume-yes install";
-   package_list_update_command => "/usr/bin/aptitude update";
-   package_delete_command => "$(debian_knowledge.call_aptitude) $(debian_knowledge.dpkg_options) --assume-yes remove";
-   package_update_command =>  "$(debian_knowledge.call_aptitude) $(debian_knowledge.dpkg_options) --assume-yes install";
-   package_patch_command =>  "$(debian_knowledge.call_aptitude) $(debian_knowledge.dpkg_options) --assume-yes install";
-   package_verify_command =>  "/usr/bin/aptitude show";
-   package_noverify_regex => "(State: not installed|E: Unable to locate package .*)";
-
-   package_patch_list_command => "/usr/bin/aptitude --assume-yes --simulate --verbose full-upgrade";
-   package_patch_name_regex => "^Inst\s+(\S+)\s+.*";
-   package_patch_version_regex => "^Inst\s+\S+\s+\[?\(?([^\],\s]+).*";
-
-debian.!have_aptitude::
-   package_add_command => "$(debian_knowledge.call_apt_get) $(debian_knowledge.dpkg_options) --yes install";
-   package_list_update_command => "$(debian_knowledge.call_apt_get) update";
-   package_delete_command => "$(debian_knowledge.call_apt_get) $(debian_knowledge.dpkg_options) --yes remove";
-   package_update_command =>  "$(debian_knowledge.call_apt_get) $(debian_knowledge.dpkg_options) --yes install";
-   package_patch_command =>  "$(debian_knowledge.call_apt_get) $(debian_knowledge.dpkg_options) --yes install";
-   package_verify_command => "$(debian_knowledge.call_dpkg) -s";
-   package_noverify_returncode => "1";
-
-   package_patch_list_command => "$(debian_knowledge.call_apt_get) --just-print dist-upgrade";
-   package_patch_name_regex => "^Inst\s+(\S+)\s+.*";
-   package_patch_version_regex => "^Inst\s+\S+\s+\[?\(?([^\],\s]+).*";
-
-freebsd|openbsd::
- package_changes => "individual";
- package_list_command => "/usr/sbin/pkg_info";
- package_list_name_regex    => "([^\s]+)-.*";
- package_list_version_regex => "[^\s]+-([^\s]+).*";
- package_name_regex    => "([^\s]+)-.*";
- package_version_regex => "[^\s]+-([^\s]+).*";
- package_installed_regex => ".*";
- package_name_convention => "$(name)-$(version)";
- package_add_command => "/usr/sbin/pkg_add -r";
- package_delete_command => "/usr/sbin/pkg_delete";
-
-alpinelinux::
- package_changes => "bulk";
- package_list_command => "/sbin/apk info -v";
- package_list_name_regex    => "([^\s]+)-.*";
- package_list_version_regex => "[^\s]+-([^\s]+).*";
- package_name_regex    => ".*";
- package_installed_regex => ".*";
- package_name_convention => "$(name)";
- package_add_command => "/sbin/apk add";
- package_delete_command => "/sbin/apk del";
-
-gentoo::
- package_changes => "individual";
- package_list_command => "/bin/sh -c '/bin/ls -d /var/db/pkg/*/* | cut -c 13-'";
- package_list_name_regex => ".*/([^\s]+)-\d.*";
- package_list_version_regex => ".*/[^\s]+-(\d.*)";
- package_installed_regex => ".*";                          # all reported are installed
- package_name_convention => "$(name)";
- package_list_update_command => "/bin/true";               # I prefer manual syncing
- #package_list_update_command => "/usr/bin/emerge --sync"; # if you like automatic
- package_list_update_ifelapsed => "240";                   # should happen every 4 hours
-
- package_add_command => "/usr/bin/emerge -q --quiet-build";
- package_delete_command => "/usr/bin/emerge --depclean";
- package_update_command => "/usr/bin/emerge --update";
- package_patch_command => "/usr/bin/emerge --update";
- package_verify_command => "/usr/bin/emerge -s";
- package_noverify_regex => ".*(Not Installed|Applications found : 0).*";
-
-archlinux::
- package_changes => "bulk";
- package_list_command => "/usr/bin/pacman -Q";
- package_list_name_regex    => "(.*)\s+.*";
- package_list_version_regex => ".*\s+(.*)";
- package_installed_regex => ".*";
- package_name_convention => "$(name)";
- package_list_update_ifelapsed => "240";
- package_add_command => "/usr/bin/pacman -S --noconfirm --noprogressbar --needed";
- package_delete_command => "/usr/bin/pacman -Rs --noconfirm";
- package_update_command => "/usr/bin/pacman -S --noconfirm --noprogressbar --needed";
-=======
     SuSE::
       package_changes => "bulk";
       package_list_command => "/bin/rpm -qa --queryformat \"i | repos | %{name} | %{version}-%{release} | %{arch}\n\"";
@@ -2847,7 +2679,7 @@
       package_patch_name_regex => "^Inst\s+(\S+)\s+.*";
       package_patch_version_regex => "^Inst\s+\S+\s+\[?\(?([^\],\s]+).*";
 
-    freebsd::
+    freebsd|openbsd::
       package_changes => "individual";
       package_list_command => "/usr/sbin/pkg_info";
       package_list_name_regex    => "([^\s]+)-.*";
@@ -2899,7 +2731,6 @@
       package_add_command => "/usr/bin/pacman -S --noconfirm --noprogressbar --needed";
       package_delete_command => "/usr/bin/pacman -Rs --noconfirm";
       package_update_command => "/usr/bin/pacman -S --noconfirm --noprogressbar --needed";
->>>>>>> a13630be
 }
 
 ##
@@ -3151,425 +2982,422 @@
       "stopcommand[ssh]"    string => "/etc/init.d/sshd stop";
       "pattern[ssh]"        string => ".*sshd.*";
 
-<<<<<<< HEAD
- openbsd::
-  "startcommand[amd]"   string => "/etc/rc.d/amd -f start";
-  "restartcommand[amd]" string => "/etc/rc.d/amd restart";
-  "reloadcommand[amd]"  string => "/etc/rc.d/amd reload";
-  "stopcommand[amd]"    string => "/etc/rc.d/amd stop";
-  "pattern[amd]"        string => ".*amd.*";
-
-  "startcommand[apmd]"   string => "/etc/rc.d/apmd -f start";
-  "restartcommand[apmd]" string => "/etc/rc.d/apmd restart";
-  "reloadcommand[apmd]"  string => "/etc/rc.d/apmd reload";
-  "stopcommand[apmd]"    string => "/etc/rc.d/apmd stop";
-  "pattern[apmd]"        string => ".*apmd.*";
-
-  "startcommand[bgpd]"   string => "/etc/rc.d/bgpd -f start";
-  "restartcommand[bgpd]" string => "/etc/rc.d/bgpd restart";
-  "reloadcommand[bgpd]"  string => "/etc/rc.d/bgpd reload";
-  "stopcommand[bgpd]"    string => "/etc/rc.d/bgpd stop";
-  "pattern[bgpd]"        string => ".*bgpd.*";
-
-  "startcommand[bootparamd]"   string => "/etc/rc.d/bootparamd -f start";
-  "restartcommand[bootparamd]" string => "/etc/rc.d/bootparamd restart";
-  "reloadcommand[bootparamd]"  string => "/etc/rc.d/bootparamd reload";
-  "stopcommand[bootparamd]"    string => "/etc/rc.d/bootparamd stop";
-  "pattern[bootparamd]"        string => ".*bootparamd.*";
-
-  "startcommand[cron]"   string => "/etc/rc.d/cron -f start";
-  "restartcommand[cron]" string => "/etc/rc.d/cron restart";
-  "reloadcommand[cron]"  string => "/etc/rc.d/cron reload";
-  "stopcommand[cron]"    string => "/etc/rc.d/cron stop";
-  "pattern[cron]"        string => ".*cron.*";
-
-  "startcommand[dhcpd]"   string => "/etc/rc.d/dhcpd -f start";
-  "restartcommand[dhcpd]" string => "/etc/rc.d/dhcpd restart";
-  "reloadcommand[dhcpd]"  string => "/etc/rc.d/dhcpd reload";
-  "stopcommand[dhcpd]"    string => "/etc/rc.d/dhcpd stop";
-  "pattern[dhcpd]"        string => ".*dhcpd.*";
-
-  "startcommand[dhcrelay]"   string => "/etc/rc.d/dhcrelay -f start";
-  "restartcommand[dhcrelay]" string => "/etc/rc.d/dhcrelay restart";
-  "reloadcommand[dhcrelay]"  string => "/etc/rc.d/dhcrelay reload";
-  "stopcommand[dhcrelay]"    string => "/etc/rc.d/dhcrelay stop";
-  "pattern[dhcrelay]"        string => ".*dhcrelay.*";
-
-  "startcommand[dvmrpd]"   string => "/etc/rc.d/dvmrpd -f start";
-  "restartcommand[dvmrpd]" string => "/etc/rc.d/dvmrpd restart";
-  "reloadcommand[dvmrpd]"  string => "/etc/rc.d/dvmrpd reload";
-  "stopcommand[dvmrpd]"    string => "/etc/rc.d/dvmrpd stop";
-  "pattern[dvmrpd]"        string => ".*dvmrpd.*";
-
-  "startcommand[ftpd]"   string => "/etc/rc.d/ftpd -f start";
-  "restartcommand[ftpd]" string => "/etc/rc.d/ftpd restart";
-  "reloadcommand[ftpd]"  string => "/etc/rc.d/ftpd reload";
-  "stopcommand[ftpd]"    string => "/etc/rc.d/ftpd stop";
-  "pattern[ftpd]"        string => ".*ftpd.*";
-
-  "startcommand[ftpproxy]"   string => "/etc/rc.d/ftpproxy -f start";
-  "restartcommand[ftpproxy]" string => "/etc/rc.d/ftpproxy restart";
-  "reloadcommand[ftpproxy]"  string => "/etc/rc.d/ftpproxy reload";
-  "stopcommand[ftpproxy]"    string => "/etc/rc.d/ftpproxy stop";
-  "pattern[ftpproxy]"        string => ".*ftpproxy.*";
-
-  "startcommand[hostapd]"   string => "/etc/rc.d/hostapd -f start";
-  "restartcommand[hostapd]" string => "/etc/rc.d/hostapd restart";
-  "reloadcommand[hostapd]"  string => "/etc/rc.d/hostapd reload";
-  "stopcommand[hostapd]"    string => "/etc/rc.d/hostapd stop";
-  "pattern[hostapd]"        string => ".*hostapd.*";
-
-  "startcommand[hotplugd]"   string => "/etc/rc.d/hotplugd -f start";
-  "restartcommand[hotplugd]" string => "/etc/rc.d/hotplugd restart";
-  "reloadcommand[hotplugd]"  string => "/etc/rc.d/hotplugd reload";
-  "stopcommand[hotplugd]"    string => "/etc/rc.d/hotplugd stop";
-  "pattern[hotplugd]"        string => ".*hotplugd.*";
-
-  "startcommand[httpd]"   string => "/etc/rc.d/httpd -f start";
-  "restartcommand[httpd]" string => "/etc/rc.d/httpd restart";
-  "reloadcommand[httpd]"  string => "/etc/rc.d/httpd reload";
-  "stopcommand[httpd]"    string => "/etc/rc.d/httpd stop";
-  "pattern[httpd]"        string => ".*httpd.*";
-
-  "startcommand[identd]"   string => "/etc/rc.d/identd -f start";
-  "restartcommand[identd]" string => "/etc/rc.d/identd restart";
-  "reloadcommand[identd]"  string => "/etc/rc.d/identd reload";
-  "stopcommand[identd]"    string => "/etc/rc.d/identd stop";
-  "pattern[identd]"        string => ".*identd.*";
-
-  "startcommand[ifstated]"   string => "/etc/rc.d/ifstated -f start";
-  "restartcommand[ifstated]" string => "/etc/rc.d/ifstated restart";
-  "reloadcommand[ifstated]"  string => "/etc/rc.d/ifstated reload";
-  "stopcommand[ifstated]"    string => "/etc/rc.d/ifstated stop";
-  "pattern[ifstated]"        string => ".*ifstated.*";
-
-  "startcommand[iked]"   string => "/etc/rc.d/iked -f start";
-  "restartcommand[iked]" string => "/etc/rc.d/iked restart";
-  "reloadcommand[iked]"  string => "/etc/rc.d/iked reload";
-  "stopcommand[iked]"    string => "/etc/rc.d/iked stop";
-  "pattern[iked]"        string => ".*iked.*";
-
-  "startcommand[inetd]"   string => "/etc/rc.d/inetd -f start";
-  "restartcommand[inetd]" string => "/etc/rc.d/inetd restart";
-  "reloadcommand[inetd]"  string => "/etc/rc.d/inetd reload";
-  "stopcommand[inetd]"    string => "/etc/rc.d/inetd stop";
-  "pattern[inetd]"        string => ".*inetd.*";
-
-  "startcommand[isakmpd]"   string => "/etc/rc.d/isakmpd -f start";
-  "restartcommand[isakmpd]" string => "/etc/rc.d/isakmpd restart";
-  "reloadcommand[isakmpd]"  string => "/etc/rc.d/isakmpd reload";
-  "stopcommand[isakmpd]"    string => "/etc/rc.d/isakmpd stop";
-  "pattern[isakmpd]"        string => ".*isakmpd.*";
-
-  "startcommand[kadmind]"   string => "/etc/rc.d/kadmind -f start";
-  "restartcommand[kadmind]" string => "/etc/rc.d/kadmind restart";
-  "reloadcommand[kadmind]"  string => "/etc/rc.d/kadmind reload";
-  "stopcommand[kadmind]"    string => "/etc/rc.d/kadmind stop";
-  "pattern[kadmind]"        string => ".*kadmind.*";
-
-  "startcommand[kdc]"   string => "/etc/rc.d/kdc -f start";
-  "restartcommand[kdc]" string => "/etc/rc.d/kdc restart";
-  "reloadcommand[kdc]"  string => "/etc/rc.d/kdc reload";
-  "stopcommand[kdc]"    string => "/etc/rc.d/kdc stop";
-  "pattern[kdc]"        string => ".*kdc.*";
-
-  "startcommand[kpasswdd]"   string => "/etc/rc.d/kpasswdd -f start";
-  "restartcommand[kpasswdd]" string => "/etc/rc.d/kpasswdd restart";
-  "reloadcommand[kpasswdd]"  string => "/etc/rc.d/kpasswdd reload";
-  "stopcommand[kpasswdd]"    string => "/etc/rc.d/kpasswdd stop";
-  "pattern[kpasswdd]"        string => ".*kpasswdd.*";
-
-  "startcommand[ldapd]"   string => "/etc/rc.d/ldapd -f start";
-  "restartcommand[ldapd]" string => "/etc/rc.d/ldapd restart";
-  "reloadcommand[ldapd]"  string => "/etc/rc.d/ldapd reload";
-  "stopcommand[ldapd]"    string => "/etc/rc.d/ldapd stop";
-  "pattern[ldapd]"        string => ".*ldapd.*";
-
-  "startcommand[ldattach]" string => "/etc/rc.d/ldattach -f start";
-  "restartcommand[ldattach]" string => "/etc/rc.d/ldattach restart";
-  "reloadcommand[ldattach]" string => "/etc/rc.d/ldattach reload";
-  "stopcommand[ldattach]" string => "/etc/rc.d/ldattach stop";
-  "pattern[ldattach]" string => ".*ldattach.*";
-
-  "startcommand[ldomd]"   string => "/etc/rc.d/ldomd -f start";
-  "restartcommand[ldomd]" string => "/etc/rc.d/ldomd restart";
-  "reloadcommand[ldomd]"  string => "/etc/rc.d/ldomd reload";
-  "stopcommand[ldomd]"    string => "/etc/rc.d/ldomd stop";
-  "pattern[ldomd]"        string => ".*ldomd.*";
-
-  "startcommand[ldpd]"   string => "/etc/rc.d/ldpd -f start";
-  "restartcommand[ldpd]" string => "/etc/rc.d/ldpd restart";
-  "reloadcommand[ldpd]"  string => "/etc/rc.d/ldpd reload";
-  "stopcommand[ldpd]"    string => "/etc/rc.d/ldpd stop";
-  "pattern[ldpd]"        string => ".*ldpd.*";
-
-  "startcommand[lockd]"   string => "/etc/rc.d/lockd -f start";
-  "restartcommand[lockd]" string => "/etc/rc.d/lockd restart";
-  "reloadcommand[lockd]"  string => "/etc/rc.d/lockd reload";
-  "stopcommand[lockd]"    string => "/etc/rc.d/lockd stop";
-  "pattern[lockd]"        string => ".*lockd.*";
-
-  "startcommand[lpd]"   string => "/etc/rc.d/lpd -f start";
-  "restartcommand[lpd]" string => "/etc/rc.d/lpd restart";
-  "reloadcommand[lpd]"  string => "/etc/rc.d/lpd reload";
-  "stopcommand[lpd]"    string => "/etc/rc.d/lpd stop";
-  "pattern[lpd]"        string => ".*lpd.*";
-
-  "startcommand[mopd]"   string => "/etc/rc.d/mopd -f start";
-  "restartcommand[mopd]" string => "/etc/rc.d/mopd restart";
-  "reloadcommand[mopd]"  string => "/etc/rc.d/mopd reload";
-  "stopcommand[mopd]"    string => "/etc/rc.d/mopd stop";
-  "pattern[mopd]"        string => ".*mopd.*";
-
-  "startcommand[mountd]"   string => "/etc/rc.d/mountd -f start";
-  "restartcommand[mountd]" string => "/etc/rc.d/mountd restart";
-  "reloadcommand[mountd]"  string => "/etc/rc.d/mountd reload";
-  "stopcommand[mountd]"    string => "/etc/rc.d/mountd stop";
-  "pattern[mountd]"        string => ".*mountd.*";
-
-  "startcommand[mrouted]"   string => "/etc/rc.d/mrouted -f start";
-  "restartcommand[mrouted]" string => "/etc/rc.d/mrouted restart";
-  "reloadcommand[mrouted]"  string => "/etc/rc.d/mrouted reload";
-  "stopcommand[mrouted]"    string => "/etc/rc.d/mrouted stop";
-  "pattern[mrouted]"        string => ".*mrouted.*";
-
-  "startcommand[named]"   string => "/etc/rc.d/named -f start";
-  "restartcommand[named]" string => "/etc/rc.d/named restart";
-  "reloadcommand[named]"  string => "/etc/rc.d/named reload";
-  "stopcommand[named]"    string => "/etc/rc.d/named stop";
-  "pattern[named]"        string => ".*named.*";
-
-  "startcommand[nfsd]"   string => "/etc/rc.d/nfsd -f start";
-  "restartcommand[nfsd]" string => "/etc/rc.d/nfsd restart";
-  "reloadcommand[nfsd]"  string => "/etc/rc.d/nfsd reload";
-  "stopcommand[nfsd]"    string => "/etc/rc.d/nfsd stop";
-  "pattern[nfsd]"        string => ".*nfsd.*";
-
-  "startcommand[nginx]"   string => "/etc/rc.d/nginx -f start";
-  "restartcommand[nginx]" string => "/etc/rc.d/nginx restart";
-  "reloadcommand[nginx]"  string => "/etc/rc.d/nginx reload";
-  "stopcommand[nginx]"    string => "/etc/rc.d/nginx stop";
-  "pattern[nginx]"        string => ".*nginx.*";
-
-  "startcommand[npppd]"   string => "/etc/rc.d/npppd -f start";
-  "restartcommand[npppd]" string => "/etc/rc.d/npppd restart";
-  "reloadcommand[npppd]"  string => "/etc/rc.d/npppd reload";
-  "stopcommand[npppd]"    string => "/etc/rc.d/npppd stop";
-  "pattern[npppd]"        string => ".*npppd.*";
-
-  "startcommand[nsd]"   string => "/etc/rc.d/nsd -f start";
-  "restartcommand[nsd]" string => "/etc/rc.d/nsd restart";
-  "reloadcommand[nsd]"  string => "/etc/rc.d/nsd reload";
-  "stopcommand[nsd]"    string => "/etc/rc.d/nsd stop";
-  "pattern[nsd]"        string => ".*nsd.*";
-
-  "startcommand[ntpd]"   string => "/etc/rc.d/ntpd -f start";
-  "restartcommand[ntpd]" string => "/etc/rc.d/ntpd restart";
-  "reloadcommand[ntpd]"  string => "/etc/rc.d/ntpd reload";
-  "stopcommand[ntpd]"    string => "/etc/rc.d/ntpd stop";
-  "pattern[ntpd]"        string => ".*ntpd.*";
-
-  "startcommand[ospf6d]"   string => "/etc/rc.d/ospf6d -f start";
-  "restartcommand[ospf6d]" string => "/etc/rc.d/ospf6d restart";
-  "reloadcommand[ospf6d]"  string => "/etc/rc.d/ospf6d reload";
-  "stopcommand[ospf6d]"    string => "/etc/rc.d/ospf6d stop";
-  "pattern[ospf6d]"        string => ".*ospf6d.*";
-
-  "startcommand[ospfd]"   string => "/etc/rc.d/ospfd -f start";
-  "restartcommand[ospfd]" string => "/etc/rc.d/ospfd restart";
-  "reloadcommand[ospfd]"  string => "/etc/rc.d/ospfd reload";
-  "stopcommand[ospfd]"    string => "/etc/rc.d/ospfd stop";
-  "pattern[ospfd]"        string => ".*ospfd.*";
-
-  "startcommand[pflogd]"   string => "/etc/rc.d/pflogd -f start";
-  "restartcommand[pflogd]" string => "/etc/rc.d/pflogd restart";
-  "reloadcommand[pflogd]"  string => "/etc/rc.d/pflogd reload";
-  "stopcommand[pflogd]"    string => "/etc/rc.d/pflogd stop";
-  "pattern[pflogd]"        string => ".*pflogd.*";
-
-  "startcommand[popa3d]"   string => "/etc/rc.d/popa3d -f start";
-  "restartcommand[popa3d]" string => "/etc/rc.d/popa3d restart";
-  "reloadcommand[popa3d]"  string => "/etc/rc.d/popa3d reload";
-  "stopcommand[popa3d]"    string => "/etc/rc.d/popa3d stop";
-  "pattern[popa3d]"        string => ".*popa3d.*";
-
-  "startcommand[portmap]"   string => "/etc/rc.d/portmap -f start";
-  "restartcommand[portmap]" string => "/etc/rc.d/portmap restart";
-  "reloadcommand[portmap]"  string => "/etc/rc.d/portmap reload";
-  "stopcommand[portmap]"    string => "/etc/rc.d/portmap stop";
-  "pattern[portmap]"        string => ".*portmap.*";
-
-  "startcommand[rarpd]"   string => "/etc/rc.d/rarpd -f start";
-  "restartcommand[rarpd]" string => "/etc/rc.d/rarpd restart";
-  "reloadcommand[rarpd]"  string => "/etc/rc.d/rarpd reload";
-  "stopcommand[rarpd]"    string => "/etc/rc.d/rarpd stop";
-  "pattern[rarpd]"        string => ".*rarpd.*";
-
-  "startcommand[rbootd]"   string => "/etc/rc.d/rbootd -f start";
-  "restartcommand[rbootd]" string => "/etc/rc.d/rbootd restart";
-  "reloadcommand[rbootd]"  string => "/etc/rc.d/rbootd reload";
-  "stopcommand[rbootd]"    string => "/etc/rc.d/rbootd stop";
-  "pattern[rbootd]"        string => ".*rbootd.*";
-
-  "startcommand[relayd]"   string => "/etc/rc.d/relayd -f start";
-  "restartcommand[relayd]" string => "/etc/rc.d/relayd restart";
-  "reloadcommand[relayd]"  string => "/etc/rc.d/relayd reload";
-  "stopcommand[relayd]"    string => "/etc/rc.d/relayd stop";
-  "pattern[relayd]"        string => ".*relayd.*";
-
-  "startcommand[ripd]"   string => "/etc/rc.d/ripd -f start";
-  "restartcommand[ripd]" string => "/etc/rc.d/ripd restart";
-  "reloadcommand[ripd]"  string => "/etc/rc.d/ripd reload";
-  "stopcommand[ripd]"    string => "/etc/rc.d/ripd stop";
-  "pattern[ripd]"        string => ".*ripd.*";
-
-  "startcommand[route6d]"   string => "/etc/rc.d/route6d -f start";
-  "restartcommand[route6d]" string => "/etc/rc.d/route6d restart";
-  "reloadcommand[route6d]"  string => "/etc/rc.d/route6d reload";
-  "stopcommand[route6d]"    string => "/etc/rc.d/route6d stop";
-  "pattern[route6d]"        string => ".*route6d.*";
-
-  "startcommand[rtadvd]"   string => "/etc/rc.d/rtadvd -f start";
-  "restartcommand[rtadvd]" string => "/etc/rc.d/rtadvd restart";
-  "reloadcommand[rtadvd]"  string => "/etc/rc.d/rtadvd reload";
-  "stopcommand[rtadvd]"    string => "/etc/rc.d/rtadvd stop";
-  "pattern[rtadvd]"        string => ".*rtadvd.*";
-
-  "startcommand[rtsold]"   string => "/etc/rc.d/rtsold -f start";
-  "restartcommand[rtsold]" string => "/etc/rc.d/rtsold restart";
-  "reloadcommand[rtsold]"  string => "/etc/rc.d/rtsold reload";
-  "stopcommand[rtsold]"    string => "/etc/rc.d/rtsold stop";
-  "pattern[rtsold]"        string => ".*rtsold.*";
-
-  "startcommand[rwhod]"   string => "/etc/rc.d/rwhod -f start";
-  "restartcommand[rwhod]" string => "/etc/rc.d/rwhod restart";
-  "reloadcommand[rwhod]"  string => "/etc/rc.d/rwhod reload";
-  "stopcommand[rwhod]"    string => "/etc/rc.d/rwhod stop";
-  "pattern[rwhod]"        string => ".*rwhod.*";
-
-  "startcommand[sasyncd]"   string => "/etc/rc.d/sasyncd -f start";
-  "restartcommand[sasyncd]" string => "/etc/rc.d/sasyncd restart";
-  "reloadcommand[sasyncd]"  string => "/etc/rc.d/sasyncd reload";
-  "stopcommand[sasyncd]"    string => "/etc/rc.d/sasyncd stop";
-  "pattern[sasyncd]"        string => ".*sasyncd.*";
-
-  "startcommand[sendmail]"   string => "/etc/rc.d/sendmail -f start";
-  "restartcommand[sendmail]" string => "/etc/rc.d/sendmail restart";
-  "reloadcommand[sendmail]"  string => "/etc/rc.d/sendmail reload";
-  "stopcommand[sendmail]"    string => "/etc/rc.d/sendmail stop";
-  "pattern[sendmail]"        string => ".*sendmail.*";
-
-  "startcommand[sensorsd]"   string => "/etc/rc.d/sensorsd -f start";
-  "restartcommand[sensorsd]" string => "/etc/rc.d/sensorsd restart";
-  "reloadcommand[sensorsd]"  string => "/etc/rc.d/sensorsd reload";
-  "stopcommand[sensorsd]"    string => "/etc/rc.d/sensorsd stop";
-  "pattern[sensorsd]"        string => ".*sensorsd.*";
-
-  "startcommand[smtpd]"   string => "/etc/rc.d/smtpd -f start";
-  "restartcommand[smtpd]" string => "/etc/rc.d/smtpd restart";
-  "reloadcommand[smtpd]"  string => "/etc/rc.d/smtpd reload";
-  "stopcommand[smtpd]"    string => "/etc/rc.d/smtpd stop";
-  "pattern[smtpd]"        string => ".*smtpd.*";
-
-  "startcommand[sndiod]"   string => "/etc/rc.d/sndiod -f start";
-  "restartcommand[sndiod]" string => "/etc/rc.d/sndiod restart";
-  "reloadcommand[sndiod]"  string => "/etc/rc.d/sndiod reload";
-  "stopcommand[sndiod]"    string => "/etc/rc.d/sndiod stop";
-  "pattern[sndiod]"        string => ".*sndiod.*";
-
-  "startcommand[snmpd]"   string => "/etc/rc.d/snmpd -f start";
-  "restartcommand[snmpd]" string => "/etc/rc.d/snmpd restart";
-  "reloadcommand[snmpd]"  string => "/etc/rc.d/snmpd reload";
-  "stopcommand[snmpd]"    string => "/etc/rc.d/snmpd stop";
-  "pattern[snmpd]"        string => ".*snmpd.*";
-
-  "startcommand[spamd]"   string => "/etc/rc.d/spamd -f start";
-  "restartcommand[spamd]" string => "/etc/rc.d/spamd restart";
-  "reloadcommand[spamd]"  string => "/etc/rc.d/spamd reload";
-  "stopcommand[spamd]"    string => "/etc/rc.d/spamd stop";
-  "pattern[spamd]"        string => ".*spamd.*";
-
-  "startcommand[spamlogd]"   string => "/etc/rc.d/spamlogd -f start";
-  "restartcommand[spamlogd]" string => "/etc/rc.d/spamlogd restart";
-  "reloadcommand[spamlogd]"  string => "/etc/rc.d/spamlogd reload";
-  "stopcommand[spamlogd]"    string => "/etc/rc.d/spamlogd stop";
-  "pattern[spamlogd]"        string => ".*spamlogd.*";
-
-  "startcommand[sshd]"   string => "/etc/rc.d/sshd -f start";
-  "restartcommand[sshd]" string => "/etc/rc.d/sshd restart";
-  "reloadcommand[sshd]"  string => "/etc/rc.d/sshd reload";
-  "stopcommand[sshd]"    string => "/etc/rc.d/sshd stop";
-  "pattern[sshd]"        string => ".*sshd.*";
-
-  "startcommand[statd]"   string => "/etc/rc.d/statd -f start";
-  "restartcommand[statd]" string => "/etc/rc.d/statd restart";
-  "reloadcommand[statd]"  string => "/etc/rc.d/statd reload";
-  "stopcommand[statd]"    string => "/etc/rc.d/statd stop";
-  "pattern[statd]"        string => ".*statd.*";
-
-  "startcommand[syslogd]"   string => "/etc/rc.d/syslogd -f start";
-  "restartcommand[syslogd]" string => "/etc/rc.d/syslogd restart";
-  "reloadcommand[syslogd]"  string => "/etc/rc.d/syslogd reload";
-  "stopcommand[syslogd]"    string => "/etc/rc.d/syslogd stop";
-  "pattern[syslogd]"        string => ".*syslogd.*";
-
-  "startcommand[tftpd]"   string => "/etc/rc.d/tftpd -f start";
-  "restartcommand[tftpd]" string => "/etc/rc.d/tftpd restart";
-  "reloadcommand[tftpd]"  string => "/etc/rc.d/tftpd reload";
-  "stopcommand[tftpd]"    string => "/etc/rc.d/tftpd stop";
-  "pattern[tftpd]"        string => ".*tftpd.*";
-
-  "startcommand[tftpproxy]"   string => "/etc/rc.d/tftpproxy -f start";
-  "restartcommand[tftpproxy]" string => "/etc/rc.d/tftpproxy restart";
-  "reloadcommand[tftpproxy]"  string => "/etc/rc.d/tftpproxy reload";
-  "stopcommand[tftpproxy]"    string => "/etc/rc.d/tftpproxy stop";
-  "pattern[tftpproxy]"        string => ".*tftpproxy.*";
-
-  "startcommand[watchdogd]"   string => "/etc/rc.d/watchdogd -f start";
-  "restartcommand[watchdogd]" string => "/etc/rc.d/watchdogd restart";
-  "reloadcommand[watchdogd]"  string => "/etc/rc.d/watchdogd reload";
-  "stopcommand[watchdogd]"    string => "/etc/rc.d/watchdogd stop";
-  "pattern[watchdogd]"        string => ".*watchdogd.*";
-
-  "startcommand[wsmoused]"   string => "/etc/rc.d/wsmoused -f start";
-  "restartcommand[wsmoused]" string => "/etc/rc.d/wsmoused restart";
-  "reloadcommand[wsmoused]"  string => "/etc/rc.d/wsmoused reload";
-  "stopcommand[wsmoused]"    string => "/etc/rc.d/wsmoused stop";
-  "pattern[wsmoused]"        string => ".*wsmoused.*";
-
-  "startcommand[xdm]"   string => "/etc/rc.d/xdm -f start";
-  "restartcommand[xdm]" string => "/etc/rc.d/xdm restart";
-  "reloadcommand[xdm]"  string => "/etc/rc.d/xdm reload";
-  "stopcommand[xdm]"    string => "/etc/rc.d/xdm stop";
-  "pattern[xdm]"        string => ".*xdm.*";
-
-  "startcommand[ypbind]"   string => "/etc/rc.d/ypbind -f start";
-  "restartcommand[ypbind]" string => "/etc/rc.d/ypbind restart";
-  "reloadcommand[ypbind]"  string => "/etc/rc.d/ypbind reload";
-  "stopcommand[ypbind]"    string => "/etc/rc.d/ypbind stop";
-  "pattern[ypbind]"        string => ".*ypbind.*";
-
-  "startcommand[ypldap]"   string => "/etc/rc.d/ypldap -f start";
-  "restartcommand[ypldap]" string => "/etc/rc.d/ypldap restart";
-  "reloadcommand[ypldap]"  string => "/etc/rc.d/ypldap reload";
-  "stopcommand[ypldap]"    string => "/etc/rc.d/ypldap stop";
-  "pattern[ypldap]"        string => ".*ypldap.*";
-
-  "startcommand[yppasswdd]"   string => "/etc/rc.d/yppasswdd -f start";
-  "restartcommand[yppasswdd]" string => "/etc/rc.d/yppasswdd restart";
-  "reloadcommand[yppasswdd]"  string => "/etc/rc.d/yppasswdd reload";
-  "stopcommand[yppasswdd]"    string => "/etc/rc.d/yppasswdd stop";
-  "pattern[yppasswdd]"        string => ".*yppasswdd.*";
-
-  "startcommand[ypserv]"   string => "/etc/rc.d/ypserv -f start";
-  "restartcommand[ypserv]" string => "/etc/rc.d/ypserv restart";
-  "reloadcommand[ypserv]"  string => "/etc/rc.d/ypserv reload";
-  "stopcommand[ypserv]"    string => "/etc/rc.d/ypserv stop";
-  "pattern[ypserv]"        string => ".*ypserv.*";
-
-=======
+    openbsd::
+      "startcommand[amd]"   string => "/etc/rc.d/amd -f start";
+      "restartcommand[amd]" string => "/etc/rc.d/amd restart";
+      "reloadcommand[amd]"  string => "/etc/rc.d/amd reload";
+      "stopcommand[amd]"    string => "/etc/rc.d/amd stop";
+      "pattern[amd]"        string => ".*amd.*";
+
+      "startcommand[apmd]"   string => "/etc/rc.d/apmd -f start";
+      "restartcommand[apmd]" string => "/etc/rc.d/apmd restart";
+      "reloadcommand[apmd]"  string => "/etc/rc.d/apmd reload";
+      "stopcommand[apmd]"    string => "/etc/rc.d/apmd stop";
+      "pattern[apmd]"        string => ".*apmd.*";
+
+      "startcommand[bgpd]"   string => "/etc/rc.d/bgpd -f start";
+      "restartcommand[bgpd]" string => "/etc/rc.d/bgpd restart";
+      "reloadcommand[bgpd]"  string => "/etc/rc.d/bgpd reload";
+      "stopcommand[bgpd]"    string => "/etc/rc.d/bgpd stop";
+      "pattern[bgpd]"        string => ".*bgpd.*";
+
+      "startcommand[bootparamd]"   string => "/etc/rc.d/bootparamd -f start";
+      "restartcommand[bootparamd]" string => "/etc/rc.d/bootparamd restart";
+      "reloadcommand[bootparamd]"  string => "/etc/rc.d/bootparamd reload";
+      "stopcommand[bootparamd]"    string => "/etc/rc.d/bootparamd stop";
+      "pattern[bootparamd]"        string => ".*bootparamd.*";
+
+      "startcommand[cron]"   string => "/etc/rc.d/cron -f start";
+      "restartcommand[cron]" string => "/etc/rc.d/cron restart";
+      "reloadcommand[cron]"  string => "/etc/rc.d/cron reload";
+      "stopcommand[cron]"    string => "/etc/rc.d/cron stop";
+      "pattern[cron]"        string => ".*cron.*";
+
+      "startcommand[dhcpd]"   string => "/etc/rc.d/dhcpd -f start";
+      "restartcommand[dhcpd]" string => "/etc/rc.d/dhcpd restart";
+      "reloadcommand[dhcpd]"  string => "/etc/rc.d/dhcpd reload";
+      "stopcommand[dhcpd]"    string => "/etc/rc.d/dhcpd stop";
+      "pattern[dhcpd]"        string => ".*dhcpd.*";
+
+      "startcommand[dhcrelay]"   string => "/etc/rc.d/dhcrelay -f start";
+      "restartcommand[dhcrelay]" string => "/etc/rc.d/dhcrelay restart";
+      "reloadcommand[dhcrelay]"  string => "/etc/rc.d/dhcrelay reload";
+      "stopcommand[dhcrelay]"    string => "/etc/rc.d/dhcrelay stop";
+      "pattern[dhcrelay]"        string => ".*dhcrelay.*";
+
+      "startcommand[dvmrpd]"   string => "/etc/rc.d/dvmrpd -f start";
+      "restartcommand[dvmrpd]" string => "/etc/rc.d/dvmrpd restart";
+      "reloadcommand[dvmrpd]"  string => "/etc/rc.d/dvmrpd reload";
+      "stopcommand[dvmrpd]"    string => "/etc/rc.d/dvmrpd stop";
+      "pattern[dvmrpd]"        string => ".*dvmrpd.*";
+
+      "startcommand[ftpd]"   string => "/etc/rc.d/ftpd -f start";
+      "restartcommand[ftpd]" string => "/etc/rc.d/ftpd restart";
+      "reloadcommand[ftpd]"  string => "/etc/rc.d/ftpd reload";
+      "stopcommand[ftpd]"    string => "/etc/rc.d/ftpd stop";
+      "pattern[ftpd]"        string => ".*ftpd.*";
+
+      "startcommand[ftpproxy]"   string => "/etc/rc.d/ftpproxy -f start";
+      "restartcommand[ftpproxy]" string => "/etc/rc.d/ftpproxy restart";
+      "reloadcommand[ftpproxy]"  string => "/etc/rc.d/ftpproxy reload";
+      "stopcommand[ftpproxy]"    string => "/etc/rc.d/ftpproxy stop";
+      "pattern[ftpproxy]"        string => ".*ftpproxy.*";
+
+      "startcommand[hostapd]"   string => "/etc/rc.d/hostapd -f start";
+      "restartcommand[hostapd]" string => "/etc/rc.d/hostapd restart";
+      "reloadcommand[hostapd]"  string => "/etc/rc.d/hostapd reload";
+      "stopcommand[hostapd]"    string => "/etc/rc.d/hostapd stop";
+      "pattern[hostapd]"        string => ".*hostapd.*";
+
+      "startcommand[hotplugd]"   string => "/etc/rc.d/hotplugd -f start";
+      "restartcommand[hotplugd]" string => "/etc/rc.d/hotplugd restart";
+      "reloadcommand[hotplugd]"  string => "/etc/rc.d/hotplugd reload";
+      "stopcommand[hotplugd]"    string => "/etc/rc.d/hotplugd stop";
+      "pattern[hotplugd]"        string => ".*hotplugd.*";
+
+      "startcommand[httpd]"   string => "/etc/rc.d/httpd -f start";
+      "restartcommand[httpd]" string => "/etc/rc.d/httpd restart";
+      "reloadcommand[httpd]"  string => "/etc/rc.d/httpd reload";
+      "stopcommand[httpd]"    string => "/etc/rc.d/httpd stop";
+      "pattern[httpd]"        string => ".*httpd.*";
+
+      "startcommand[identd]"   string => "/etc/rc.d/identd -f start";
+      "restartcommand[identd]" string => "/etc/rc.d/identd restart";
+      "reloadcommand[identd]"  string => "/etc/rc.d/identd reload";
+      "stopcommand[identd]"    string => "/etc/rc.d/identd stop";
+      "pattern[identd]"        string => ".*identd.*";
+
+      "startcommand[ifstated]"   string => "/etc/rc.d/ifstated -f start";
+      "restartcommand[ifstated]" string => "/etc/rc.d/ifstated restart";
+      "reloadcommand[ifstated]"  string => "/etc/rc.d/ifstated reload";
+      "stopcommand[ifstated]"    string => "/etc/rc.d/ifstated stop";
+      "pattern[ifstated]"        string => ".*ifstated.*";
+
+      "startcommand[iked]"   string => "/etc/rc.d/iked -f start";
+      "restartcommand[iked]" string => "/etc/rc.d/iked restart";
+      "reloadcommand[iked]"  string => "/etc/rc.d/iked reload";
+      "stopcommand[iked]"    string => "/etc/rc.d/iked stop";
+      "pattern[iked]"        string => ".*iked.*";
+
+      "startcommand[inetd]"   string => "/etc/rc.d/inetd -f start";
+      "restartcommand[inetd]" string => "/etc/rc.d/inetd restart";
+      "reloadcommand[inetd]"  string => "/etc/rc.d/inetd reload";
+      "stopcommand[inetd]"    string => "/etc/rc.d/inetd stop";
+      "pattern[inetd]"        string => ".*inetd.*";
+
+      "startcommand[isakmpd]"   string => "/etc/rc.d/isakmpd -f start";
+      "restartcommand[isakmpd]" string => "/etc/rc.d/isakmpd restart";
+      "reloadcommand[isakmpd]"  string => "/etc/rc.d/isakmpd reload";
+      "stopcommand[isakmpd]"    string => "/etc/rc.d/isakmpd stop";
+      "pattern[isakmpd]"        string => ".*isakmpd.*";
+
+      "startcommand[kadmind]"   string => "/etc/rc.d/kadmind -f start";
+      "restartcommand[kadmind]" string => "/etc/rc.d/kadmind restart";
+      "reloadcommand[kadmind]"  string => "/etc/rc.d/kadmind reload";
+      "stopcommand[kadmind]"    string => "/etc/rc.d/kadmind stop";
+      "pattern[kadmind]"        string => ".*kadmind.*";
+
+      "startcommand[kdc]"   string => "/etc/rc.d/kdc -f start";
+      "restartcommand[kdc]" string => "/etc/rc.d/kdc restart";
+      "reloadcommand[kdc]"  string => "/etc/rc.d/kdc reload";
+      "stopcommand[kdc]"    string => "/etc/rc.d/kdc stop";
+      "pattern[kdc]"        string => ".*kdc.*";
+
+      "startcommand[kpasswdd]"   string => "/etc/rc.d/kpasswdd -f start";
+      "restartcommand[kpasswdd]" string => "/etc/rc.d/kpasswdd restart";
+      "reloadcommand[kpasswdd]"  string => "/etc/rc.d/kpasswdd reload";
+      "stopcommand[kpasswdd]"    string => "/etc/rc.d/kpasswdd stop";
+      "pattern[kpasswdd]"        string => ".*kpasswdd.*";
+
+      "startcommand[ldapd]"   string => "/etc/rc.d/ldapd -f start";
+      "restartcommand[ldapd]" string => "/etc/rc.d/ldapd restart";
+      "reloadcommand[ldapd]"  string => "/etc/rc.d/ldapd reload";
+      "stopcommand[ldapd]"    string => "/etc/rc.d/ldapd stop";
+      "pattern[ldapd]"        string => ".*ldapd.*";
+
+      "startcommand[ldattach]" string => "/etc/rc.d/ldattach -f start";
+      "restartcommand[ldattach]" string => "/etc/rc.d/ldattach restart";
+      "reloadcommand[ldattach]" string => "/etc/rc.d/ldattach reload";
+      "stopcommand[ldattach]" string => "/etc/rc.d/ldattach stop";
+      "pattern[ldattach]" string => ".*ldattach.*";
+
+      "startcommand[ldomd]"   string => "/etc/rc.d/ldomd -f start";
+      "restartcommand[ldomd]" string => "/etc/rc.d/ldomd restart";
+      "reloadcommand[ldomd]"  string => "/etc/rc.d/ldomd reload";
+      "stopcommand[ldomd]"    string => "/etc/rc.d/ldomd stop";
+      "pattern[ldomd]"        string => ".*ldomd.*";
+
+      "startcommand[ldpd]"   string => "/etc/rc.d/ldpd -f start";
+      "restartcommand[ldpd]" string => "/etc/rc.d/ldpd restart";
+      "reloadcommand[ldpd]"  string => "/etc/rc.d/ldpd reload";
+      "stopcommand[ldpd]"    string => "/etc/rc.d/ldpd stop";
+      "pattern[ldpd]"        string => ".*ldpd.*";
+
+      "startcommand[lockd]"   string => "/etc/rc.d/lockd -f start";
+      "restartcommand[lockd]" string => "/etc/rc.d/lockd restart";
+      "reloadcommand[lockd]"  string => "/etc/rc.d/lockd reload";
+      "stopcommand[lockd]"    string => "/etc/rc.d/lockd stop";
+      "pattern[lockd]"        string => ".*lockd.*";
+
+      "startcommand[lpd]"   string => "/etc/rc.d/lpd -f start";
+      "restartcommand[lpd]" string => "/etc/rc.d/lpd restart";
+      "reloadcommand[lpd]"  string => "/etc/rc.d/lpd reload";
+      "stopcommand[lpd]"    string => "/etc/rc.d/lpd stop";
+      "pattern[lpd]"        string => ".*lpd.*";
+
+      "startcommand[mopd]"   string => "/etc/rc.d/mopd -f start";
+      "restartcommand[mopd]" string => "/etc/rc.d/mopd restart";
+      "reloadcommand[mopd]"  string => "/etc/rc.d/mopd reload";
+      "stopcommand[mopd]"    string => "/etc/rc.d/mopd stop";
+      "pattern[mopd]"        string => ".*mopd.*";
+
+      "startcommand[mountd]"   string => "/etc/rc.d/mountd -f start";
+      "restartcommand[mountd]" string => "/etc/rc.d/mountd restart";
+      "reloadcommand[mountd]"  string => "/etc/rc.d/mountd reload";
+      "stopcommand[mountd]"    string => "/etc/rc.d/mountd stop";
+      "pattern[mountd]"        string => ".*mountd.*";
+
+      "startcommand[mrouted]"   string => "/etc/rc.d/mrouted -f start";
+      "restartcommand[mrouted]" string => "/etc/rc.d/mrouted restart";
+      "reloadcommand[mrouted]"  string => "/etc/rc.d/mrouted reload";
+      "stopcommand[mrouted]"    string => "/etc/rc.d/mrouted stop";
+      "pattern[mrouted]"        string => ".*mrouted.*";
+
+      "startcommand[named]"   string => "/etc/rc.d/named -f start";
+      "restartcommand[named]" string => "/etc/rc.d/named restart";
+      "reloadcommand[named]"  string => "/etc/rc.d/named reload";
+      "stopcommand[named]"    string => "/etc/rc.d/named stop";
+      "pattern[named]"        string => ".*named.*";
+
+      "startcommand[nfsd]"   string => "/etc/rc.d/nfsd -f start";
+      "restartcommand[nfsd]" string => "/etc/rc.d/nfsd restart";
+      "reloadcommand[nfsd]"  string => "/etc/rc.d/nfsd reload";
+      "stopcommand[nfsd]"    string => "/etc/rc.d/nfsd stop";
+      "pattern[nfsd]"        string => ".*nfsd.*";
+
+      "startcommand[nginx]"   string => "/etc/rc.d/nginx -f start";
+      "restartcommand[nginx]" string => "/etc/rc.d/nginx restart";
+      "reloadcommand[nginx]"  string => "/etc/rc.d/nginx reload";
+      "stopcommand[nginx]"    string => "/etc/rc.d/nginx stop";
+      "pattern[nginx]"        string => ".*nginx.*";
+
+      "startcommand[npppd]"   string => "/etc/rc.d/npppd -f start";
+      "restartcommand[npppd]" string => "/etc/rc.d/npppd restart";
+      "reloadcommand[npppd]"  string => "/etc/rc.d/npppd reload";
+      "stopcommand[npppd]"    string => "/etc/rc.d/npppd stop";
+      "pattern[npppd]"        string => ".*npppd.*";
+
+      "startcommand[nsd]"   string => "/etc/rc.d/nsd -f start";
+      "restartcommand[nsd]" string => "/etc/rc.d/nsd restart";
+      "reloadcommand[nsd]"  string => "/etc/rc.d/nsd reload";
+      "stopcommand[nsd]"    string => "/etc/rc.d/nsd stop";
+      "pattern[nsd]"        string => ".*nsd.*";
+
+      "startcommand[ntpd]"   string => "/etc/rc.d/ntpd -f start";
+      "restartcommand[ntpd]" string => "/etc/rc.d/ntpd restart";
+      "reloadcommand[ntpd]"  string => "/etc/rc.d/ntpd reload";
+      "stopcommand[ntpd]"    string => "/etc/rc.d/ntpd stop";
+      "pattern[ntpd]"        string => ".*ntpd.*";
+
+      "startcommand[ospf6d]"   string => "/etc/rc.d/ospf6d -f start";
+      "restartcommand[ospf6d]" string => "/etc/rc.d/ospf6d restart";
+      "reloadcommand[ospf6d]"  string => "/etc/rc.d/ospf6d reload";
+      "stopcommand[ospf6d]"    string => "/etc/rc.d/ospf6d stop";
+      "pattern[ospf6d]"        string => ".*ospf6d.*";
+
+      "startcommand[ospfd]"   string => "/etc/rc.d/ospfd -f start";
+      "restartcommand[ospfd]" string => "/etc/rc.d/ospfd restart";
+      "reloadcommand[ospfd]"  string => "/etc/rc.d/ospfd reload";
+      "stopcommand[ospfd]"    string => "/etc/rc.d/ospfd stop";
+      "pattern[ospfd]"        string => ".*ospfd.*";
+
+      "startcommand[pflogd]"   string => "/etc/rc.d/pflogd -f start";
+      "restartcommand[pflogd]" string => "/etc/rc.d/pflogd restart";
+      "reloadcommand[pflogd]"  string => "/etc/rc.d/pflogd reload";
+      "stopcommand[pflogd]"    string => "/etc/rc.d/pflogd stop";
+      "pattern[pflogd]"        string => ".*pflogd.*";
+
+      "startcommand[popa3d]"   string => "/etc/rc.d/popa3d -f start";
+      "restartcommand[popa3d]" string => "/etc/rc.d/popa3d restart";
+      "reloadcommand[popa3d]"  string => "/etc/rc.d/popa3d reload";
+      "stopcommand[popa3d]"    string => "/etc/rc.d/popa3d stop";
+      "pattern[popa3d]"        string => ".*popa3d.*";
+
+      "startcommand[portmap]"   string => "/etc/rc.d/portmap -f start";
+      "restartcommand[portmap]" string => "/etc/rc.d/portmap restart";
+      "reloadcommand[portmap]"  string => "/etc/rc.d/portmap reload";
+      "stopcommand[portmap]"    string => "/etc/rc.d/portmap stop";
+      "pattern[portmap]"        string => ".*portmap.*";
+
+      "startcommand[rarpd]"   string => "/etc/rc.d/rarpd -f start";
+      "restartcommand[rarpd]" string => "/etc/rc.d/rarpd restart";
+      "reloadcommand[rarpd]"  string => "/etc/rc.d/rarpd reload";
+      "stopcommand[rarpd]"    string => "/etc/rc.d/rarpd stop";
+      "pattern[rarpd]"        string => ".*rarpd.*";
+
+      "startcommand[rbootd]"   string => "/etc/rc.d/rbootd -f start";
+      "restartcommand[rbootd]" string => "/etc/rc.d/rbootd restart";
+      "reloadcommand[rbootd]"  string => "/etc/rc.d/rbootd reload";
+      "stopcommand[rbootd]"    string => "/etc/rc.d/rbootd stop";
+      "pattern[rbootd]"        string => ".*rbootd.*";
+
+      "startcommand[relayd]"   string => "/etc/rc.d/relayd -f start";
+      "restartcommand[relayd]" string => "/etc/rc.d/relayd restart";
+      "reloadcommand[relayd]"  string => "/etc/rc.d/relayd reload";
+      "stopcommand[relayd]"    string => "/etc/rc.d/relayd stop";
+      "pattern[relayd]"        string => ".*relayd.*";
+
+      "startcommand[ripd]"   string => "/etc/rc.d/ripd -f start";
+      "restartcommand[ripd]" string => "/etc/rc.d/ripd restart";
+      "reloadcommand[ripd]"  string => "/etc/rc.d/ripd reload";
+      "stopcommand[ripd]"    string => "/etc/rc.d/ripd stop";
+      "pattern[ripd]"        string => ".*ripd.*";
+
+      "startcommand[route6d]"   string => "/etc/rc.d/route6d -f start";
+      "restartcommand[route6d]" string => "/etc/rc.d/route6d restart";
+      "reloadcommand[route6d]"  string => "/etc/rc.d/route6d reload";
+      "stopcommand[route6d]"    string => "/etc/rc.d/route6d stop";
+      "pattern[route6d]"        string => ".*route6d.*";
+
+      "startcommand[rtadvd]"   string => "/etc/rc.d/rtadvd -f start";
+      "restartcommand[rtadvd]" string => "/etc/rc.d/rtadvd restart";
+      "reloadcommand[rtadvd]"  string => "/etc/rc.d/rtadvd reload";
+      "stopcommand[rtadvd]"    string => "/etc/rc.d/rtadvd stop";
+      "pattern[rtadvd]"        string => ".*rtadvd.*";
+
+      "startcommand[rtsold]"   string => "/etc/rc.d/rtsold -f start";
+      "restartcommand[rtsold]" string => "/etc/rc.d/rtsold restart";
+      "reloadcommand[rtsold]"  string => "/etc/rc.d/rtsold reload";
+      "stopcommand[rtsold]"    string => "/etc/rc.d/rtsold stop";
+      "pattern[rtsold]"        string => ".*rtsold.*";
+
+      "startcommand[rwhod]"   string => "/etc/rc.d/rwhod -f start";
+      "restartcommand[rwhod]" string => "/etc/rc.d/rwhod restart";
+      "reloadcommand[rwhod]"  string => "/etc/rc.d/rwhod reload";
+      "stopcommand[rwhod]"    string => "/etc/rc.d/rwhod stop";
+      "pattern[rwhod]"        string => ".*rwhod.*";
+
+      "startcommand[sasyncd]"   string => "/etc/rc.d/sasyncd -f start";
+      "restartcommand[sasyncd]" string => "/etc/rc.d/sasyncd restart";
+      "reloadcommand[sasyncd]"  string => "/etc/rc.d/sasyncd reload";
+      "stopcommand[sasyncd]"    string => "/etc/rc.d/sasyncd stop";
+      "pattern[sasyncd]"        string => ".*sasyncd.*";
+
+      "startcommand[sendmail]"   string => "/etc/rc.d/sendmail -f start";
+      "restartcommand[sendmail]" string => "/etc/rc.d/sendmail restart";
+      "reloadcommand[sendmail]"  string => "/etc/rc.d/sendmail reload";
+      "stopcommand[sendmail]"    string => "/etc/rc.d/sendmail stop";
+      "pattern[sendmail]"        string => ".*sendmail.*";
+
+      "startcommand[sensorsd]"   string => "/etc/rc.d/sensorsd -f start";
+      "restartcommand[sensorsd]" string => "/etc/rc.d/sensorsd restart";
+      "reloadcommand[sensorsd]"  string => "/etc/rc.d/sensorsd reload";
+      "stopcommand[sensorsd]"    string => "/etc/rc.d/sensorsd stop";
+      "pattern[sensorsd]"        string => ".*sensorsd.*";
+
+      "startcommand[smtpd]"   string => "/etc/rc.d/smtpd -f start";
+      "restartcommand[smtpd]" string => "/etc/rc.d/smtpd restart";
+      "reloadcommand[smtpd]"  string => "/etc/rc.d/smtpd reload";
+      "stopcommand[smtpd]"    string => "/etc/rc.d/smtpd stop";
+      "pattern[smtpd]"        string => ".*smtpd.*";
+
+      "startcommand[sndiod]"   string => "/etc/rc.d/sndiod -f start";
+      "restartcommand[sndiod]" string => "/etc/rc.d/sndiod restart";
+      "reloadcommand[sndiod]"  string => "/etc/rc.d/sndiod reload";
+      "stopcommand[sndiod]"    string => "/etc/rc.d/sndiod stop";
+      "pattern[sndiod]"        string => ".*sndiod.*";
+
+      "startcommand[snmpd]"   string => "/etc/rc.d/snmpd -f start";
+      "restartcommand[snmpd]" string => "/etc/rc.d/snmpd restart";
+      "reloadcommand[snmpd]"  string => "/etc/rc.d/snmpd reload";
+      "stopcommand[snmpd]"    string => "/etc/rc.d/snmpd stop";
+      "pattern[snmpd]"        string => ".*snmpd.*";
+
+      "startcommand[spamd]"   string => "/etc/rc.d/spamd -f start";
+      "restartcommand[spamd]" string => "/etc/rc.d/spamd restart";
+      "reloadcommand[spamd]"  string => "/etc/rc.d/spamd reload";
+      "stopcommand[spamd]"    string => "/etc/rc.d/spamd stop";
+      "pattern[spamd]"        string => ".*spamd.*";
+
+      "startcommand[spamlogd]"   string => "/etc/rc.d/spamlogd -f start";
+      "restartcommand[spamlogd]" string => "/etc/rc.d/spamlogd restart";
+      "reloadcommand[spamlogd]"  string => "/etc/rc.d/spamlogd reload";
+      "stopcommand[spamlogd]"    string => "/etc/rc.d/spamlogd stop";
+      "pattern[spamlogd]"        string => ".*spamlogd.*";
+
+      "startcommand[sshd]"   string => "/etc/rc.d/sshd -f start";
+      "restartcommand[sshd]" string => "/etc/rc.d/sshd restart";
+      "reloadcommand[sshd]"  string => "/etc/rc.d/sshd reload";
+      "stopcommand[sshd]"    string => "/etc/rc.d/sshd stop";
+      "pattern[sshd]"        string => ".*sshd.*";
+
+      "startcommand[statd]"   string => "/etc/rc.d/statd -f start";
+      "restartcommand[statd]" string => "/etc/rc.d/statd restart";
+      "reloadcommand[statd]"  string => "/etc/rc.d/statd reload";
+      "stopcommand[statd]"    string => "/etc/rc.d/statd stop";
+      "pattern[statd]"        string => ".*statd.*";
+
+      "startcommand[syslogd]"   string => "/etc/rc.d/syslogd -f start";
+      "restartcommand[syslogd]" string => "/etc/rc.d/syslogd restart";
+      "reloadcommand[syslogd]"  string => "/etc/rc.d/syslogd reload";
+      "stopcommand[syslogd]"    string => "/etc/rc.d/syslogd stop";
+      "pattern[syslogd]"        string => ".*syslogd.*";
+
+      "startcommand[tftpd]"   string => "/etc/rc.d/tftpd -f start";
+      "restartcommand[tftpd]" string => "/etc/rc.d/tftpd restart";
+      "reloadcommand[tftpd]"  string => "/etc/rc.d/tftpd reload";
+      "stopcommand[tftpd]"    string => "/etc/rc.d/tftpd stop";
+      "pattern[tftpd]"        string => ".*tftpd.*";
+
+      "startcommand[tftpproxy]"   string => "/etc/rc.d/tftpproxy -f start";
+      "restartcommand[tftpproxy]" string => "/etc/rc.d/tftpproxy restart";
+      "reloadcommand[tftpproxy]"  string => "/etc/rc.d/tftpproxy reload";
+      "stopcommand[tftpproxy]"    string => "/etc/rc.d/tftpproxy stop";
+      "pattern[tftpproxy]"        string => ".*tftpproxy.*";
+
+      "startcommand[watchdogd]"   string => "/etc/rc.d/watchdogd -f start";
+      "restartcommand[watchdogd]" string => "/etc/rc.d/watchdogd restart";
+      "reloadcommand[watchdogd]"  string => "/etc/rc.d/watchdogd reload";
+      "stopcommand[watchdogd]"    string => "/etc/rc.d/watchdogd stop";
+      "pattern[watchdogd]"        string => ".*watchdogd.*";
+
+      "startcommand[wsmoused]"   string => "/etc/rc.d/wsmoused -f start";
+      "restartcommand[wsmoused]" string => "/etc/rc.d/wsmoused restart";
+      "reloadcommand[wsmoused]"  string => "/etc/rc.d/wsmoused reload";
+      "stopcommand[wsmoused]"    string => "/etc/rc.d/wsmoused stop";
+      "pattern[wsmoused]"        string => ".*wsmoused.*";
+
+      "startcommand[xdm]"   string => "/etc/rc.d/xdm -f start";
+      "restartcommand[xdm]" string => "/etc/rc.d/xdm restart";
+      "reloadcommand[xdm]"  string => "/etc/rc.d/xdm reload";
+      "stopcommand[xdm]"    string => "/etc/rc.d/xdm stop";
+      "pattern[xdm]"        string => ".*xdm.*";
+
+      "startcommand[ypbind]"   string => "/etc/rc.d/ypbind -f start";
+      "restartcommand[ypbind]" string => "/etc/rc.d/ypbind restart";
+      "reloadcommand[ypbind]"  string => "/etc/rc.d/ypbind reload";
+      "stopcommand[ypbind]"    string => "/etc/rc.d/ypbind stop";
+      "pattern[ypbind]"        string => ".*ypbind.*";
+
+      "startcommand[ypldap]"   string => "/etc/rc.d/ypldap -f start";
+      "restartcommand[ypldap]" string => "/etc/rc.d/ypldap restart";
+      "reloadcommand[ypldap]"  string => "/etc/rc.d/ypldap reload";
+      "stopcommand[ypldap]"    string => "/etc/rc.d/ypldap stop";
+      "pattern[ypldap]"        string => ".*ypldap.*";
+
+      "startcommand[yppasswdd]"   string => "/etc/rc.d/yppasswdd -f start";
+      "restartcommand[yppasswdd]" string => "/etc/rc.d/yppasswdd restart";
+      "reloadcommand[yppasswdd]"  string => "/etc/rc.d/yppasswdd reload";
+      "stopcommand[yppasswdd]"    string => "/etc/rc.d/yppasswdd stop";
+      "pattern[yppasswdd]"        string => ".*yppasswdd.*";
+
+      "startcommand[ypserv]"   string => "/etc/rc.d/ypserv -f start";
+      "restartcommand[ypserv]" string => "/etc/rc.d/ypserv restart";
+      "reloadcommand[ypserv]"  string => "/etc/rc.d/ypserv reload";
+      "stopcommand[ypserv]"    string => "/etc/rc.d/ypserv stop";
+      "pattern[ypserv]"        string => ".*ypserv.*";
+
     redhat::
->>>>>>> a13630be
 
       "startcommand[anacron]"   string => "/etc/init.d/anacron start";
       "restartcommand[anacron]" string => "/etc/init.d/anacron restart";
