#include <cf3.defs.h>

<<<<<<< HEAD
#include <sysinfo.h>
#include <env_context.h>
#include <item_lib.h>
#include <scope.h>
#include <enterprise_extension.h>

#include <test.h>
=======
#include "sysinfo.h"
#include "env_context.h"
#include "item_lib.h"
#include "rlist.h"
#include "test.h"
>>>>>>> 97c9af0d

/* Global variables we care about */

char VFQNAME[CF_MAXVARSIZE];
char VUQNAME[CF_MAXVARSIZE];
char VDOMAIN[CF_MAXVARSIZE];

static struct hostent h = {
    .h_name = "laptop.intra.cfengine.com"
};

#ifdef SOLARIS
int gethostname(char *name, int len)
#else
int gethostname(char *name, size_t len)
#endif
{
    strcpy(name, "laptop.intra");
    return 0;
}

struct hostent *gethostbyname(const char *name)
{
    assert_string_equal(name, "laptop.intra");
    return &h;
}

typedef struct
{
    const char *name;
    const char *value;
    bool found;
} ExpectedVars;

ExpectedVars expected_vars[] =
{
    {"host", "laptop.intra"},
    {"fqhost", "laptop.intra.cfengine.com"},
    {"uqhost", "laptop.intra"},
    {"domain", "cfengine.com"},
};

static void TestSysVar(EvalContext *ctx, const char *lval, const char *expected)
{
    VarRef *ref = VarRefParseFromScope(lval, "sys");
    Rval rval;

    assert_true(EvalContextVariableGet(ctx, ref, &rval, NULL));
    assert_string_equal(expected, RvalScalarValue(rval));

    VarRefDestroy(ref);
}

static void test_set_names(void)
{
    EvalContext *ctx = EvalContextNew();
    DetectDomainName(ctx, "laptop.intra");

    assert_true(EvalContextHeapContainsHard(ctx, "laptop_intra_cfengine_com"));
    assert_true(EvalContextHeapContainsHard(ctx, "intra_cfengine_com"));
    assert_true(EvalContextHeapContainsHard(ctx, "cfengine_com"));
    assert_true(EvalContextHeapContainsHard(ctx, "com"));
    assert_true(EvalContextHeapContainsHard(ctx, "laptop_intra"));

    TestSysVar(ctx, "host", "laptop.intra");
    TestSysVar(ctx, "fqhost", "laptop.intra.cfengine.com");
    TestSysVar(ctx, "uqhost", "laptop.intra");
    TestSysVar(ctx, "domain", "cfengine.com");

    EvalContextDestroy(ctx);
}

int main()
{
    PRINT_TEST_BANNER();
    const UnitTest tests[] =
    {
        unit_test(test_set_names),
    };

    return run_tests(tests);
<<<<<<< HEAD
}

/* LCOV_EXCL_START */

/* Stub out functions we do not use in test */

int LOOKUP = false;

EvalContext *EvalContextNew(void)
{
    EvalContext *ctx = xmalloc(sizeof(EvalContext));

    ctx->heap_soft = StringSetNew();
    ctx->heap_hard = StringSetNew();

    return ctx;
}

void EvalContextDestroy(EvalContext *ctx)
{
    if (ctx)
    {
        StringSetDestroy(ctx->heap_soft);
        StringSetDestroy(ctx->heap_hard);
    }
}

void DeleteItemList(Item *item) /* delete starting from item */
{
    Item *ip, *next;

    for (ip = item; ip != NULL; ip = next)
    {
        next = ip->next;        // save before free

        if (ip->name != NULL)
        {
            free(ip->name);
        }

        if (ip->classes != NULL)
        {
            free(ip->classes);
        }

        free((char *) ip);
    }
}

void __ProgrammingError(const char *file, int lineno, const char *format, ...)
{
    fail();
    exit(42);
}

void __UnexpectedError(const char *file, int lineno, const char *format, ...)
{
    fail();
}

const char *NameVersion(void)
{
    fail();
}

int Unix_GetCurrentUserName(char *userName, int userNameLen)
{
    fail();
}

void Unix_FindV6InterfaceInfo(void)
{
    fail();
}

void FatalError(char *s, ...)
{
    fail();
    exit(42);
}

Item *SplitString(const char *string, char sep)
{
    fail();
}

char *CanonifyName(const char *str)
{
    fail();
}

void CanonifyNameInPlace(char *str)
{
    fail();
}

int FullTextMatch(const char *regptr, const char *cmpptr)
{
    fail();
}

const char *Version(void)
{
    fail();
}

const char *Nova_Version(void)
{
    fail();
}

char *Constellation_Version(void)
{
    fail();
}

ENTERPRISE_VOID_FUNC_1ARG_DEFINE_STUB(void, LoadSlowlyVaryingObservations, EvalContext *, ctx)
{
    fail();
}

void HashPubKey(RSA *key, unsigned char digest[EVP_MAX_MD_SIZE + 1], HashMethod type)
{
    fail();
}

char *HashPrintSafe(HashMethod type, unsigned char digest[EVP_MAX_MD_SIZE + 1], char buffer[EVP_MAX_MD_SIZE * 4])
{
    fail();
}

void Unix_GetInterfaceInfo(AgentType ag)
{
    fail();
}

ENTERPRISE_VOID_FUNC_1ARG_DEFINE_STUB(void, EnterpriseContext, EvalContext *, ctx)
{
    fail();
}

int StrnCmp(char *s1, char *s2, size_t n)
{
    fail();
}

ssize_t CfReadLine(char *buff, int size, FILE *fp)
{
    fail();
}

bool IsDefinedClass(const EvalContext *ctx, const char *class, const char *ns)
{
    fail();
}

void ScopeDeleteSpecial(SpecialScope scope, const char *id)
{
    fail();
}

void ScopeDeleteVariable(const char *ns, const char *scope, const char *id)
{
    fail();
}


Rlist *RlistParseShown(char *string)
{
    fail();
}

void RlistDestroy(Rlist *list)
{
    fail();
}

/* Stub out variables */

AgentType THIS_AGENT_TYPE;
Item *IPADDRESSES;
struct utsname VSYSNAME;
PlatformContext VSYSTEMHARDCLASS;
char CFWORKDIR[CF_BUFSIZE];
char PUBKEY_DIGEST[CF_MAXVARSIZE];
HashMethod CF_DEFAULT_DIGEST;
char *CLASSATTRIBUTES[PLATFORM_CONTEXT_MAX][3];
const char *VFSTAB[1];
char *VRESOLVCONF[1];
char *VMAILDIR[1];
char *VEXPORTS[1];
char EXPIRY[CF_SMALLBUF];
RSA *PUBKEY;
const char *CLASSTEXT[1] = { };

char VIPADDRESS[CF_MAX_IP_LEN];

/* LCOV_EXCL_STOP */
=======
}
>>>>>>> 97c9af0d
<|MERGE_RESOLUTION|>--- conflicted
+++ resolved
@@ -1,20 +1,12 @@
 #include <cf3.defs.h>
 
-<<<<<<< HEAD
 #include <sysinfo.h>
 #include <env_context.h>
 #include <item_lib.h>
-#include <scope.h>
+#include <rlist.h>
 #include <enterprise_extension.h>
 
 #include <test.h>
-=======
-#include "sysinfo.h"
-#include "env_context.h"
-#include "item_lib.h"
-#include "rlist.h"
-#include "test.h"
->>>>>>> 97c9af0d
 
 /* Global variables we care about */
 
@@ -96,205 +88,4 @@
     };
 
     return run_tests(tests);
-<<<<<<< HEAD
-}
-
-/* LCOV_EXCL_START */
-
-/* Stub out functions we do not use in test */
-
-int LOOKUP = false;
-
-EvalContext *EvalContextNew(void)
-{
-    EvalContext *ctx = xmalloc(sizeof(EvalContext));
-
-    ctx->heap_soft = StringSetNew();
-    ctx->heap_hard = StringSetNew();
-
-    return ctx;
-}
-
-void EvalContextDestroy(EvalContext *ctx)
-{
-    if (ctx)
-    {
-        StringSetDestroy(ctx->heap_soft);
-        StringSetDestroy(ctx->heap_hard);
-    }
-}
-
-void DeleteItemList(Item *item) /* delete starting from item */
-{
-    Item *ip, *next;
-
-    for (ip = item; ip != NULL; ip = next)
-    {
-        next = ip->next;        // save before free
-
-        if (ip->name != NULL)
-        {
-            free(ip->name);
-        }
-
-        if (ip->classes != NULL)
-        {
-            free(ip->classes);
-        }
-
-        free((char *) ip);
-    }
-}
-
-void __ProgrammingError(const char *file, int lineno, const char *format, ...)
-{
-    fail();
-    exit(42);
-}
-
-void __UnexpectedError(const char *file, int lineno, const char *format, ...)
-{
-    fail();
-}
-
-const char *NameVersion(void)
-{
-    fail();
-}
-
-int Unix_GetCurrentUserName(char *userName, int userNameLen)
-{
-    fail();
-}
-
-void Unix_FindV6InterfaceInfo(void)
-{
-    fail();
-}
-
-void FatalError(char *s, ...)
-{
-    fail();
-    exit(42);
-}
-
-Item *SplitString(const char *string, char sep)
-{
-    fail();
-}
-
-char *CanonifyName(const char *str)
-{
-    fail();
-}
-
-void CanonifyNameInPlace(char *str)
-{
-    fail();
-}
-
-int FullTextMatch(const char *regptr, const char *cmpptr)
-{
-    fail();
-}
-
-const char *Version(void)
-{
-    fail();
-}
-
-const char *Nova_Version(void)
-{
-    fail();
-}
-
-char *Constellation_Version(void)
-{
-    fail();
-}
-
-ENTERPRISE_VOID_FUNC_1ARG_DEFINE_STUB(void, LoadSlowlyVaryingObservations, EvalContext *, ctx)
-{
-    fail();
-}
-
-void HashPubKey(RSA *key, unsigned char digest[EVP_MAX_MD_SIZE + 1], HashMethod type)
-{
-    fail();
-}
-
-char *HashPrintSafe(HashMethod type, unsigned char digest[EVP_MAX_MD_SIZE + 1], char buffer[EVP_MAX_MD_SIZE * 4])
-{
-    fail();
-}
-
-void Unix_GetInterfaceInfo(AgentType ag)
-{
-    fail();
-}
-
-ENTERPRISE_VOID_FUNC_1ARG_DEFINE_STUB(void, EnterpriseContext, EvalContext *, ctx)
-{
-    fail();
-}
-
-int StrnCmp(char *s1, char *s2, size_t n)
-{
-    fail();
-}
-
-ssize_t CfReadLine(char *buff, int size, FILE *fp)
-{
-    fail();
-}
-
-bool IsDefinedClass(const EvalContext *ctx, const char *class, const char *ns)
-{
-    fail();
-}
-
-void ScopeDeleteSpecial(SpecialScope scope, const char *id)
-{
-    fail();
-}
-
-void ScopeDeleteVariable(const char *ns, const char *scope, const char *id)
-{
-    fail();
-}
-
-
-Rlist *RlistParseShown(char *string)
-{
-    fail();
-}
-
-void RlistDestroy(Rlist *list)
-{
-    fail();
-}
-
-/* Stub out variables */
-
-AgentType THIS_AGENT_TYPE;
-Item *IPADDRESSES;
-struct utsname VSYSNAME;
-PlatformContext VSYSTEMHARDCLASS;
-char CFWORKDIR[CF_BUFSIZE];
-char PUBKEY_DIGEST[CF_MAXVARSIZE];
-HashMethod CF_DEFAULT_DIGEST;
-char *CLASSATTRIBUTES[PLATFORM_CONTEXT_MAX][3];
-const char *VFSTAB[1];
-char *VRESOLVCONF[1];
-char *VMAILDIR[1];
-char *VEXPORTS[1];
-char EXPIRY[CF_SMALLBUF];
-RSA *PUBKEY;
-const char *CLASSTEXT[1] = { };
-
-char VIPADDRESS[CF_MAX_IP_LEN];
-
-/* LCOV_EXCL_STOP */
-=======
-}
->>>>>>> 97c9af0d
+}