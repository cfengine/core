/*
   Copyright (C) CFEngine AS

   This file is part of CFEngine 3 - written and maintained by CFEngine AS.

   This program is free software; you can redistribute it and/or modify it
   under the terms of the GNU General Public License as published by the
   Free Software Foundation; version 3.

   This program is distributed in the hope that it will be useful,
   but WITHOUT ANY WARRANTY; without even the implied warranty of
   MERCHANTABILITY or FITNESS FOR A PARTICULAR PURPOSE.  See the
   GNU General Public License for more details.

  You should have received a copy of the GNU General Public License
  along with this program; if not, write to the Free Software
  Foundation, Inc., 59 Temple Place - Suite 330, Boston, MA  02111-1307, USA

  To the extent this program is licensed as part of the Enterprise
  versions of CFEngine, the applicable Commercial Open Source License
  (COSL) may apply to this file if you as a licensee so wish it. See
  included file COSL.txt.
*/

#include <generic_agent.h>

#include <bootstrap.h>
#include <sysinfo.h>
#include <known_dirs.h>
#include <env_context.h>
#include <policy.h>
#include <promises.h>
#include <files_lib.h>
#include <files_names.h>
#include <files_interfaces.h>
#include <files_hashes.h>
#include <parser.h>
#include <dbm_api.h>
#include <crypto.h>
#include <vars.h>
#include <syntax.h>
#include <conversion.h>
#include <expand.h>
#include <locks.h>
#include <scope.h>
#include <atexit.h>
#include <unix.h>
#include <client_code.h>
#include <string_lib.h>
#include <exec_tools.h>
#include <list.h>
#include <misc_lib.h>
#include <fncall.h>
#include <rlist.h>
#include <syslog_client.h>
#include <audit.h>
#include <verify_classes.h>
#include <verify_vars.h>
#include <timeout.h>
#include <time_classes.h>
#include <unix_iface.h>
#include <constants.h>

#include <cf-windows-functions.h>

static pthread_once_t pid_cleanup_once = PTHREAD_ONCE_INIT;

static char PIDFILE[CF_BUFSIZE];

static void VerifyPromises(EvalContext *ctx, Policy *policy, GenericAgentConfig *config);
static void CheckWorkingDirectories(EvalContext *ctx);

static Policy *Cf3ParseFile(const GenericAgentConfig *config, const char *input_path);

static Policy *LoadPolicyFile(EvalContext *ctx, GenericAgentConfig *config, const char *policy_file, StringSet *parsed_files, StringSet *failed_files);

static bool MissingInputFile(const char *input_file);

#if !defined(__MINGW32__)
static void OpenLog(int facility);
#endif
static bool VerifyBundleSequence(EvalContext *ctx, const Policy *policy, const GenericAgentConfig *config);

/*****************************************************************************/

static void SanitizeEnvironment()
{
    /* ps(1) and other utilities invoked by CFEngine may be affected */
    unsetenv("COLUMNS");

    /* Make sure subprocesses output is not localized */
    unsetenv("LANG");
    unsetenv("LANGUAGE");
    unsetenv("LC_MESSAGES");
}

/*****************************************************************************/

ENTERPRISE_VOID_FUNC_2ARG_DEFINE_STUB(void, GenericAgentSetDefaultDigest, HashMethod *, digest, int *, digest_len)
{
    *digest = HASH_METHOD_MD5;
    *digest_len = CF_MD5_LEN;
}

void GenericAgentDiscoverContext(EvalContext *ctx, GenericAgentConfig *config)
{
    GenericAgentSetDefaultDigest(&CF_DEFAULT_DIGEST, &CF_DEFAULT_DIGEST_LEN);

    GenericAgentInitialize(ctx, config);

    time_t t = SetReferenceTime();
    UpdateTimeClasses(ctx, t);
    SetStartTime();
    SanitizeEnvironment();

    THIS_AGENT_TYPE = config->agent_type;
    EvalContextClassPutHard(ctx, CF_AGENTTYPES[config->agent_type], "goal=state,cfe_internal,source=agent");

    DetectEnvironment(ctx, config->agent_type != AGENT_TYPE_EXECUTOR, true);

    EvalContextHeapPersistentLoadAll(ctx);
    LoadSystemConstants(ctx);

    if (config->agent_type == AGENT_TYPE_AGENT && config->agent_specific.agent.bootstrap_policy_server)
    {
        if (!RemoveAllExistingPolicyInInputs(GetWorkDir()))
        {
            Log(LOG_LEVEL_ERR, "Error removing existing input files prior to bootstrap");
            exit(EXIT_FAILURE);
        }

        if (!WriteBuiltinFailsafePolicy(GetWorkDir()))
        {
            Log(LOG_LEVEL_ERR, "Error writing builtin failsafe to inputs prior to bootstrap");
            exit(EXIT_FAILURE);
        }

        bool am_policy_server = false;
        {
            const char *canonified_bootstrap_policy_server = CanonifyName(config->agent_specific.agent.bootstrap_policy_server);
            am_policy_server = IsDefinedClass(ctx, canonified_bootstrap_policy_server, NULL);
            {
                char policy_server_ipv4_class[CF_BUFSIZE];
                snprintf(policy_server_ipv4_class, CF_MAXVARSIZE, "ipv4_%s", canonified_bootstrap_policy_server);
                am_policy_server |= IsDefinedClass(ctx, policy_server_ipv4_class, NULL);
            }

            if (am_policy_server)
            {
                Log(LOG_LEVEL_INFO, "Assuming role as policy server, with policy distribution point at %s/masterfiles", GetWorkDir());
                EvalContextClassPutHard(ctx, "am_policy_hub", "goal=state,source=bootstrap");

                if (!MasterfileExists(GetWorkDir()))
                {
                    Log(LOG_LEVEL_ERR, "In order to bootstrap as a policy server, the file '%s/masterfiles/promises.cf' must exist.", GetWorkDir());
                    exit(EXIT_FAILURE);
                }
            }
            else
            {
                Log(LOG_LEVEL_INFO, "Not assuming role as policy server");
            }

            WriteAmPolicyHubFile(CFWORKDIR, am_policy_server);
        }

        WritePolicyServerFile(GetWorkDir(), config->agent_specific.agent.bootstrap_policy_server);
        SetPolicyServer(ctx, config->agent_specific.agent.bootstrap_policy_server);
        Log(LOG_LEVEL_INFO, "Bootstrapping to '%s'", POLICY_SERVER);
    }
    else
    {
        char *existing_policy_server = ReadPolicyServerFile(GetWorkDir());
        if (existing_policy_server)
        {
            Log(LOG_LEVEL_VERBOSE, "This agent is bootstrapped to '%s'", existing_policy_server);
            SetPolicyServer(ctx, existing_policy_server);
        }
        else
        {
            Log(LOG_LEVEL_VERBOSE, "This agent is not bootstrapped");
            return;
        }

        if (GetAmPolicyHub(GetWorkDir()))
        {
            EvalContextClassPutHard(ctx, "am_policy_hub", "goal=state,source=bootstrap");  // DEPRECATED: use policy_server instead
            Log(LOG_LEVEL_VERBOSE, "Additional class defined: am_policy_hub");
            EvalContextClassPutHard(ctx, "policy_server", "goal=state,source=bootstrap");
            Log(LOG_LEVEL_VERBOSE, "Additional class defined: policy_server");
        }
    }
}

static bool IsPolicyPrecheckNeeded(GenericAgentConfig *config, bool force_validation)
{
    bool check_policy = false;

    if (IsFileOutsideDefaultRepository(config->input_file))
    {
        check_policy = true;
        Log(LOG_LEVEL_VERBOSE, "Input file is outside default repository, validating it");
    }
    if (GenericAgentIsPolicyReloadNeeded(config, NULL))
    {
        check_policy = true;
        Log(LOG_LEVEL_VERBOSE, "Input file is changed since last validation, validating it");
    }
    if (force_validation)
    {
        check_policy = true;
        Log(LOG_LEVEL_VERBOSE, "always_validate is set, forcing policy validation");
    }

    return check_policy;
}

bool GenericAgentCheckPolicy(GenericAgentConfig *config, bool force_validation)
{
    if (!MissingInputFile(config->input_file))
    {
        if (IsPolicyPrecheckNeeded(config, force_validation))
        {
            bool policy_check_ok = GenericAgentCheckPromises(config);

            if (config->agent_specific.agent.bootstrap_policy_server && !policy_check_ok)
            {
                Log(LOG_LEVEL_VERBOSE, "Policy is not valid, but proceeding with bootstrap");
                return true;
            }

            return policy_check_ok;
        }
        else
        {
            Log(LOG_LEVEL_VERBOSE, "Policy is already validated");
            return true;
        }
    }
    return false;
}

static JsonElement *ReadPolicyValidatedFile(const char *filename)
{
    struct stat sb;
    if (stat(filename, &sb) == -1)
    {
        return NULL;
    }

    JsonElement *validated_doc = NULL;
    JsonParseError err = JsonParseFile(filename, 4096, &validated_doc);
    if (err != JSON_PARSE_OK)
    {
        // old style format for validated file, create dummy
        validated_doc = JsonObjectCreate(2);
        JsonObjectAppendInteger(validated_doc, "timestamp", sb.st_mtime);
    }

    return validated_doc;
}

static JsonElement *ReadPolicyValidatedFileFromMasterfiles(const GenericAgentConfig *config)
{
    char filename[CF_MAXVARSIZE];

    if (MINUSF)
    {
        snprintf(filename, CF_MAXVARSIZE, "%s/state/validated_%s", CFWORKDIR, CanonifyName(config->original_input_file));
        MapName(filename);
    }
    else
    {
        snprintf(filename, CF_MAXVARSIZE, "%s/masterfiles/cf_promises_validated", CFWORKDIR);
        MapName(filename);
    }

    return ReadPolicyValidatedFile(filename);
}

static JsonElement *ReadPolicyValidatedFileFromInputs(const GenericAgentConfig *config)
{
    char filename[CF_MAXVARSIZE];

    if (MINUSF)
    {
        snprintf(filename, CF_MAXVARSIZE, "%s/state/validated_%s", CFWORKDIR, CanonifyName(config->original_input_file));
        MapName(filename);
    }
    else
    {
        snprintf(filename, CF_MAXVARSIZE, "%s/inputs/cf_promises_validated", CFWORKDIR);
        MapName(filename);
    }

    return ReadPolicyValidatedFile(filename);
}

/**
 * @brief Writes a file with a contained timestamp to mark a policy file as validated
 * @return True if successful.
 */
static bool WritePolicyValidatedFile(const GenericAgentConfig *config)
{
    char filename[CF_MAXVARSIZE];

    if (MINUSF)
    {
        snprintf(filename, CF_MAXVARSIZE, "%s/state/validated_%s", CFWORKDIR, CanonifyName(config->original_input_file));
        MapName(filename);
    }
    else
    {
        snprintf(filename, CF_MAXVARSIZE, "%s/masterfiles/cf_promises_validated", CFWORKDIR);
        MapName(filename);
    }

    if (!MakeParentDirectory(filename, true))
    {
        Log(LOG_LEVEL_ERR, "While writing policy validated marker file '%s', could not create directory (MakeParentDirectory: %s)", filename, GetErrorStr());
        return false;
    }

    char release_id[(2 * CF_SHA1_LEN) + 1];
    bool have_release_id = false;
    if (!MINUSF)
    {
        have_release_id = GeneratePolicyReleaseIDFromMasterfiles(release_id);
    }

    int fd = creat(filename, 0600);
    if (fd == -1)
    {
        Log(LOG_LEVEL_ERR, "While writing policy validated marker file '%s', could not create file (creat: %s)", filename, GetErrorStr());
        return false;
    }

    JsonElement *info = JsonObjectCreate(3);
    JsonObjectAppendInteger(info, "timestamp", time(NULL));
    if (have_release_id)
    {
        JsonObjectAppendString(info, "releaseId", release_id);
    }

    Writer *w = FileWriter(fdopen(fd, "w"));
    JsonWrite(w, info, 0);
    WriterClose(w);

    return true;
}

bool GenericAgentCheckPromises(const GenericAgentConfig *config)
{
    char cmd[CF_BUFSIZE];

    Log(LOG_LEVEL_VERBOSE, "Verifying the syntax of the inputs...");
    {
        char cfpromises[CF_MAXVARSIZE];
        snprintf(cfpromises, sizeof(cfpromises), "%s%cbin%ccf-promises%s", CFWORKDIR, FILE_SEPARATOR, FILE_SEPARATOR,
                 EXEC_SUFFIX);

        struct stat sb;
        if (stat(cfpromises, &sb) == -1)
        {
            Log(LOG_LEVEL_ERR, "cf-promises%s needs to be installed in %s%cbin for pre-validation of full configuration",
                  EXEC_SUFFIX, CFWORKDIR, FILE_SEPARATOR);
            return false;
        }

        if (config->bundlesequence)
        {
            snprintf(cmd, sizeof(cmd), "\"%s\" \"", cfpromises);
        }
        else
        {
            snprintf(cmd, sizeof(cmd), "\"%s\" -c \"", cfpromises);
        }
    }

    strlcat(cmd, config->input_file, CF_BUFSIZE);

    strlcat(cmd, "\"", CF_BUFSIZE);

    if (config->bundlesequence)
    {
        strlcat(cmd, " -b \"", CF_BUFSIZE);
        for (const Rlist *rp = config->bundlesequence; rp; rp = rp->next)
        {
            const char *bundle_ref = RlistScalarValue(rp);
            strlcat(cmd, bundle_ref, CF_BUFSIZE);

            if (rp->next)
            {
                strlcat(cmd, ",", CF_BUFSIZE);
            }
        }
        strlcat(cmd, "\"", CF_BUFSIZE);
    }

    if (config->agent_specific.agent.bootstrap_policy_server)
    {
        // avoids license complains from commercial cf-promises during bootstrap - see Nova_CheckLicensePromise
        strlcat(cmd, " -D bootstrap_mode", CF_BUFSIZE);
    }

    Log(LOG_LEVEL_VERBOSE, "Checking policy with command '%s'", cmd);

    if (!ShellCommandReturnsZero(cmd, true))
    {
        Log(LOG_LEVEL_ERR, "Policy failed validation with command '%s'", cmd);
        return false;
    }

    if (!IsFileOutsideDefaultRepository(config->input_file))
    {
        WritePolicyValidatedFile(config);
    }

    return true;
}


static void ShowContext(EvalContext *ctx)
{
    Seq *hard_contexts = SeqNew(1000, NULL);
    Seq *soft_contexts = SeqNew(1000, NULL);

    {
        ClassTableIterator *iter = EvalContextClassTableIteratorNewGlobal(ctx, NULL, true, true);
        Class *cls = NULL;
        while ((cls = ClassTableIteratorNext(iter)))
        {
            if (cls->is_soft)
            {
                SeqAppend(soft_contexts, cls->name);
            }
            else
            {
                SeqAppend(hard_contexts, cls->name);
            }
        }

        ClassTableIteratorDestroy(iter);
    }

    SeqSort(soft_contexts, (SeqItemComparator)strcmp, NULL);
    SeqSort(hard_contexts, (SeqItemComparator)strcmp, NULL);


    {
        Writer *w = NULL;
        if (LEGACY_OUTPUT)
        {
            w = FileWriter(stdout);
            WriterWriteF(w, "%s>  -> Hard classes = {", VPREFIX);
        }
        else
        {
            w = StringWriter();
            WriterWrite(w, "Discovered hard classes:");
        }

        for (size_t i = 0; i < SeqLength(hard_contexts); i++)
        {
            const char *context = SeqAt(hard_contexts, i);
            WriterWriteF(w, " %s", context);
        }

        if (LEGACY_OUTPUT)
        {
            WriterWrite(w, "}\n");
            FileWriterDetach(w);
        }
        else
        {
            Log(LOG_LEVEL_VERBOSE, "%s", StringWriterData(w));
            WriterClose(w);
        }
    }

    {
        Writer *w = NULL;
        if (LEGACY_OUTPUT)
        {
            w = FileWriter(stdout);
            WriterWriteF(w, "%s>  -> Additional classes = {", VPREFIX);
        }
        else
        {
            w = StringWriter();
            WriterWrite(w, "Additional classes:");
        }

        for (size_t i = 0; i < SeqLength(soft_contexts); i++)
        {
            const char *context = SeqAt(soft_contexts, i);
            WriterWriteF(w, " %s", context);
        }

        if (LEGACY_OUTPUT)
        {
            WriterWrite(w, "}\n");
            FileWriterDetach(w);
        }
        else
        {
            if (SeqLength(soft_contexts) > 0)
            {
                Log(LOG_LEVEL_VERBOSE, "%s", StringWriterData(w));
            }
            WriterClose(w);
        }
    }

    SeqDestroy(hard_contexts);
    SeqDestroy(soft_contexts);
}

static Policy *LoadPolicyInputFiles(EvalContext *ctx, GenericAgentConfig *config, const Rlist *inputs, StringSet *parsed_files, StringSet *failed_files)
{
    Policy *policy = PolicyNew();

    for (const Rlist *rp = inputs; rp; rp = rp->next)
    {
        if (rp->val.type != RVAL_TYPE_SCALAR)
        {
            Log(LOG_LEVEL_ERR, "Non-file object in inputs list");
            continue;
        }

        const char *unresolved_input = RlistScalarValue(rp);

        if (strcmp(CF_NULL_VALUE, unresolved_input) == 0)
        {
            continue;
        }

        Rval resolved_input = EvaluateFinalRval(ctx, NULL, "sys", rp->val, true, NULL);

        Policy *aux_policy = NULL;
        switch (resolved_input.type)
        {
        case RVAL_TYPE_SCALAR:
            aux_policy = LoadPolicyFile(ctx, config, GenericAgentResolveInputPath(config, RvalScalarValue(resolved_input)), parsed_files, failed_files);
            break;

        case RVAL_TYPE_LIST:
            aux_policy = LoadPolicyInputFiles(ctx, config, RvalRlistValue(resolved_input), parsed_files, failed_files);
            break;

        default:
            ProgrammingError("Unknown type in input list for parsing: %d", resolved_input.type);
            break;
        }

        if (aux_policy)
        {
            policy = PolicyMerge(policy, aux_policy);
        }

        RvalDestroy(resolved_input);

        PolicyResolve(ctx, policy, config);
    }

    return policy;
}

static Policy *LoadPolicyFile(EvalContext *ctx, GenericAgentConfig *config, const char *policy_file, StringSet *parsed_files, StringSet *failed_files)
{
    Policy *policy = NULL;

    if (StringSetContains(parsed_files, policy_file))
    {
        Log(LOG_LEVEL_VERBOSE, "Skipping loading of duplicate policy file %s", policy_file);
        return NULL;
    }
    else
    {
        Log(LOG_LEVEL_DEBUG, "Loading policy file %s", policy_file);
    }

    policy = Cf3ParseFile(config, policy_file);
    StringSetAdd(parsed_files, xstrdup(policy_file));

    if (!policy)
    {
        StringSetAdd(failed_files, xstrdup(policy_file));
        return NULL;
    }

    PolicyResolve(ctx, policy, config);

    Body *body_common_control = PolicyGetBody(policy, NULL, "common", "control");
    Body *body_file_control = PolicyGetBody(policy, NULL, "file", "control");

    if (body_common_control)
    {
        Seq *potential_inputs = BodyGetConstraint(body_common_control, "inputs");
        Constraint *cp = EffectiveConstraint(ctx, potential_inputs);
        SeqDestroy(potential_inputs);

        if (cp)
        {
            Policy *aux_policy = LoadPolicyInputFiles(ctx, config, RvalRlistValue(cp->rval), parsed_files, failed_files);
            if (aux_policy)
            {
                policy = PolicyMerge(policy, aux_policy);
            }
        }
    }

    PolicyResolve(ctx, policy, config);

    if (body_file_control)
    {
        Seq *potential_inputs = BodyGetConstraint(body_file_control, "inputs");
        Constraint *cp = EffectiveConstraint(ctx, potential_inputs);
        SeqDestroy(potential_inputs);

        if (cp)
        {
            Policy *aux_policy = LoadPolicyInputFiles(ctx, config, RvalRlistValue(cp->rval), parsed_files, failed_files);
            if (aux_policy)
            {
                policy = PolicyMerge(policy, aux_policy);
            }
        }
    }

    return policy;
}

Policy *GenericAgentLoadPolicy(EvalContext *ctx, GenericAgentConfig *config)
{
    StringSet *parsed_files = StringSetNew();
    StringSet *failed_files = StringSetNew();

    Policy *policy = LoadPolicyFile(ctx, config, config->input_file, parsed_files, failed_files);

    if (StringSetSize(failed_files) > 0)
    {
        Log(LOG_LEVEL_ERR, "There are syntax errors in policy files");
        exit(EXIT_FAILURE);
    }

    StringSetDestroy(parsed_files);
    StringSetDestroy(failed_files);

    {
        Seq *errors = SeqNew(100, PolicyErrorDestroy);

        if (PolicyCheckPartial(policy, errors))
        {
            if (!config->bundlesequence && (PolicyIsRunnable(policy) || config->check_runnable))
            {
                Log(LOG_LEVEL_VERBOSE, "Running full policy integrity checks");
                PolicyCheckRunnable(ctx, policy, errors, config->ignore_missing_bundles);
            }
        }

        if (SeqLength(errors) > 0)
        {
            Writer *writer = FileWriter(stderr);
            for (size_t i = 0; i < errors->length; i++)
            {
                PolicyErrorWrite(writer, errors->data[i]);
            }
            WriterClose(writer);
            exit(EXIT_FAILURE); // TODO: do not exit
        }

        SeqDestroy(errors);
    }

    if (LogGetGlobalLevel() >= LOG_LEVEL_VERBOSE)
    {
        ShowContext(ctx);
    }

    if (policy)
    {
        VerifyPromises(ctx, policy, config);
    }

    if (!MINUSF)
    {
        JsonElement *validated_doc = ReadPolicyValidatedFileFromInputs(config);
        if (validated_doc)
        {
            const char *release_id = JsonObjectGetAsString(validated_doc, "releaseId");
            if (release_id)
            {
                policy->release_id = xstrndup(release_id, 2 * CF_SHA256_LEN);
            }
            JsonDestroy(validated_doc);
        }
    }

    return policy;
}

/*****************************************************************************/

#if !defined(__MINGW32__)
static void OpenLog(int facility)
{
    openlog(VPREFIX, LOG_PID | LOG_NOWAIT | LOG_ODELAY, facility);
}
#endif

/*****************************************************************************/

#if !defined(__MINGW32__)
void CloseLog(void)
{
    closelog();
}
#endif

ENTERPRISE_VOID_FUNC_1ARG_DEFINE_STUB(void, GenericAgentAddEditionClasses, EvalContext *, ctx)
{
    EvalContextClassPutHard(ctx, "community_edition", "goal=state,inventory,source=agent");
}

void GenericAgentInitialize(EvalContext *ctx, GenericAgentConfig *config)
{
    int force = false;
    struct stat statbuf, sb;
    char vbuff[CF_BUFSIZE];
    char ebuff[CF_EXPANDSIZE];

    DetermineCfenginePort();

    EvalContextClassPutHard(ctx, "any", "goal=state,inventory,source=agent");

    GenericAgentAddEditionClasses(ctx);

    strcpy(VPREFIX, GetConsolePrefix());

/* Define trusted directories */

    {
        const char *workdir = GetWorkDir();
        if (!workdir)
        {
            FatalError(ctx, "Error determining working directory");
        }

        strcpy(CFWORKDIR, workdir);
        MapName(CFWORKDIR);
    }

/* On windows, use 'binary mode' as default for files */

#ifdef __MINGW32__
    _fmode = _O_BINARY;
#endif

    OpenLog(LOG_USER);
    SetSyslogFacility(LOG_USER);

    Log(LOG_LEVEL_VERBOSE, "Work directory is %s", CFWORKDIR);

    snprintf(vbuff, CF_BUFSIZE, "%s%cinputs%cupdate.conf", CFWORKDIR, FILE_SEPARATOR, FILE_SEPARATOR);
    MakeParentDirectory(vbuff, force);
    snprintf(vbuff, CF_BUFSIZE, "%s%cbin%ccf-agent -D from_cfexecd", CFWORKDIR, FILE_SEPARATOR, FILE_SEPARATOR);
    MakeParentDirectory(vbuff, force);
    snprintf(vbuff, CF_BUFSIZE, "%s%coutputs%cspooled_reports", CFWORKDIR, FILE_SEPARATOR, FILE_SEPARATOR);
    MakeParentDirectory(vbuff, force);
    snprintf(vbuff, CF_BUFSIZE, "%s%clastseen%cintermittencies", CFWORKDIR, FILE_SEPARATOR, FILE_SEPARATOR);
    MakeParentDirectory(vbuff, force);
    snprintf(vbuff, CF_BUFSIZE, "%s%creports%cvarious", CFWORKDIR, FILE_SEPARATOR, FILE_SEPARATOR);
    MakeParentDirectory(vbuff, force);

    snprintf(vbuff, CF_BUFSIZE, "%s%cinputs", CFWORKDIR, FILE_SEPARATOR);

    if (stat(vbuff, &sb) == -1)
    {
        FatalError(ctx, " No access to WORKSPACE/inputs dir");
    }
    else
    {
        chmod(vbuff, sb.st_mode | 0700);
    }

    snprintf(vbuff, CF_BUFSIZE, "%s%coutputs", CFWORKDIR, FILE_SEPARATOR);

    if (stat(vbuff, &sb) == -1)
    {
        FatalError(ctx, " No access to WORKSPACE/outputs dir");
    }
    else
    {
        chmod(vbuff, sb.st_mode | 0700);
    }

    sprintf(ebuff, "%s%cstate%ccf_procs", CFWORKDIR, FILE_SEPARATOR, FILE_SEPARATOR);
    MakeParentDirectory(ebuff, force);

    if (stat(ebuff, &statbuf) == -1)
    {
        CreateEmptyFile(ebuff);
    }

    sprintf(ebuff, "%s%cstate%ccf_rootprocs", CFWORKDIR, FILE_SEPARATOR, FILE_SEPARATOR);

    if (stat(ebuff, &statbuf) == -1)
    {
        CreateEmptyFile(ebuff);
    }

    sprintf(ebuff, "%s%cstate%ccf_otherprocs", CFWORKDIR, FILE_SEPARATOR, FILE_SEPARATOR);

<<<<<<< HEAD
    if (stat(ebuff, &statbuf) == -1)
    {
        CreateEmptyFile(ebuff);
=======
        if (stat(ebuff, &statbuf) == -1)
        {
            CreateEmptyFile(ebuff);
        }

        sprintf(ebuff, "%s%cstate%cprevious_state%c", CFWORKDIR, FILE_SEPARATOR, FILE_SEPARATOR, FILE_SEPARATOR);
        MakeParentDirectory(ebuff, force);

        sprintf(ebuff, "%s%cstate%cdiff%c", CFWORKDIR, FILE_SEPARATOR, FILE_SEPARATOR, FILE_SEPARATOR);
        MakeParentDirectory(ebuff, force);

        sprintf(ebuff, "%s%cstate%cuntracked%c", CFWORKDIR, FILE_SEPARATOR, FILE_SEPARATOR, FILE_SEPARATOR);
        MakeParentDirectory(ebuff, force);
>>>>>>> 1efb45f3
    }

    OpenNetwork();
    CryptoInitialize();

    CheckWorkingDirectories(ctx);

    /* Initialize keys and networking. cf-key, doesn't need keys. In fact it
       must function properly even without them, so that it generates them! */
    if (config->agent_type != AGENT_TYPE_KEYGEN)
    {
        LoadSecretKeys();
        char *bootstrapped_policy_server = ReadPolicyServerFile(CFWORKDIR);
        PolicyHubUpdateKeys(bootstrapped_policy_server);
        free(bootstrapped_policy_server);
        cfnet_init();
    }

    if (!MINUSF)
    {
        GenericAgentConfigSetInputFile(config, GetWorkDir(), "promises.cf");
    }

    VIFELAPSED = 1;
    VEXPIREAFTER = 1;

    setlinebuf(stdout);

    if (config->agent_specific.agent.bootstrap_policy_server)
    {
        snprintf(vbuff, CF_BUFSIZE, "%s%cinputs%cfailsafe.cf", CFWORKDIR, FILE_SEPARATOR, FILE_SEPARATOR);

        if (stat(vbuff, &statbuf) == -1)
        {
            GenericAgentConfigSetInputFile(config, GetWorkDir(), "failsafe.cf");
        }
        else
        {
            GenericAgentConfigSetInputFile(config, GetWorkDir(), vbuff);
        }
    }
}

static bool MissingInputFile(const char *input_file)
{
    struct stat sb;

    if (stat(input_file, &sb) == -1)
    {
        Log(LOG_LEVEL_ERR, "There is no readable input file at '%s'. (stat: %s)", input_file, GetErrorStr());
        return true;
    }

    return false;
}

bool GeneratePolicyReleaseIDFromMasterfiles(char release_id_out[(2 * CF_SHA1_LEN) + 1])
{
    char policy_dir[FILENAME_MAX + 1];
    snprintf(policy_dir, FILENAME_MAX, "%s" FILE_SEPARATOR_STR "masterfiles", GetWorkDir());

    {
        char git_filename[FILENAME_MAX + 1];
        snprintf(git_filename, FILENAME_MAX, "%s/.git/HEAD", policy_dir);
        MapName(git_filename);

        FILE *git_file = fopen(git_filename, "r");
        if (git_file)
        {
            char git_head[128];
            fscanf(git_file, "ref: %127s", git_head);
            fclose(git_file);

            snprintf(git_filename, FILENAME_MAX, "%s/.git/%s", policy_dir, git_head);
            git_file = fopen(git_filename, "r");
            if (git_file)
            {
                fscanf(git_file, "%40s", release_id_out);
                fclose(git_file);
                return true;
            }
            else
            {
                Log(LOG_LEVEL_DEBUG, "While generating policy release ID, found git head ref '%s', but unable to open (errno: %s)",
                    policy_dir, GetErrorStr());
            }
        }
        else
        {
            Log(LOG_LEVEL_DEBUG, "While generating policy release ID, directory is '%s' not a git repository",
                policy_dir);
        }
    }

    if (access(policy_dir, R_OK) != 0)
    {
        Log(LOG_LEVEL_ERR, "Cannot access policy directory '%s' to generate release ID", policy_dir);
        return false;
    }

    // fallback, produce some pseudo sha1 hash
    EVP_MD_CTX crypto_ctx;
    EVP_DigestInit(&crypto_ctx, EVP_get_digestbyname(FileHashName(HASH_METHOD_SHA1)));

    bool success = HashDirectoryTree(policy_dir,
                                     (const char *[]) { ".cf", ".dat", ".txt", ".conf", NULL},
                                     &crypto_ctx);

    int md_len;
    unsigned char digest[EVP_MAX_MD_SIZE + 1] = { 0 };
    EVP_DigestFinal(&crypto_ctx, digest, &md_len);

    HashPrintSafe(HASH_METHOD_SHA1, false, digest, release_id_out);
    return success;
}

bool GenericAgentIsPolicyReloadNeeded(const GenericAgentConfig *config, const Policy *policy)
{
    time_t validated_at = 0;
    {
        JsonElement *validated_doc = ReadPolicyValidatedFileFromMasterfiles(config);
        if (validated_doc)
        {
            validated_at = JsonPrimitiveGetAsInteger(JsonObjectGet(validated_doc, "timestamp"));
            JsonDestroy(validated_doc);
        }
    }

    if (validated_at > time(NULL))
    {
        Log(LOG_LEVEL_INFO,
            "Clock seems to have jumped back in time - mtime of %zd is newer than current time - touching it",
            validated_at);

        WritePolicyValidatedFile(config);
        return true;
    }

    {
        struct stat sb;
        if (stat(config->input_file, &sb) == -1)
        {
            Log(LOG_LEVEL_VERBOSE, "There is no readable input file at '%s'. (stat: %s)", config->input_file, GetErrorStr());
            return true;
        }
        else if (sb.st_mtime > validated_at)
        {
            Log(LOG_LEVEL_VERBOSE, "Input file '%s' has changed since the last policy read attempt", config->input_file);
            return true;
        }
    }

    // Check the directories first for speed and because non-input/data files should trigger an update
    {
        char inputs_dir[MAX_FILENAME];
        snprintf(inputs_dir, MAX_FILENAME, "%s/inputs", CFWORKDIR);
        MapName(inputs_dir);

        if (IsNewerFileTree(inputs_dir, validated_at))
        {
            Log(LOG_LEVEL_VERBOSE, "Quick search detected file changes");
            return true;
        }
    }

    if (policy)
    {
        const LogLevel missing_inputs_log_level = config->ignore_missing_inputs ? LOG_LEVEL_VERBOSE : LOG_LEVEL_ERR;

        StringSet *input_files = PolicySourceFiles(policy);

        StringSetIterator iter = StringSetIteratorInit(input_files);
        const char *input_file = NULL;
        bool reload_needed = false;

        while ((input_file = StringSetIteratorNext(&iter)))
        {
            struct stat sb;
            if (stat(input_file, &sb) == -1)
            {
                Log(missing_inputs_log_level, "Unreadable promise proposals at '%s'. (stat: %s)", input_file, GetErrorStr());
                reload_needed = true;
                break;
            }
            else if (sb.st_mtime > validated_at)
            {
                reload_needed = true;
                break;
            }
        }

        StringSetDestroy(input_files);
        if (reload_needed)
        {
            return true;
        }
    }

    {
        char filename[MAX_FILENAME];
        snprintf(filename, MAX_FILENAME, "%s/policy_server.dat", CFWORKDIR);
        MapName(filename);

        struct stat sb;
        if ((stat(filename, &sb) != -1) && (sb.st_mtime > validated_at))
        {
            return true;
        }
    }

    return false;
}

/*
 * The difference between filename and input_input file is that the latter is the file specified by -f or
 * equivalently the file containing body common control. This will hopefully be squashed in later refactoring.
 */
static Policy *Cf3ParseFile(const GenericAgentConfig *config, const char *input_path)
{
    struct stat statbuf;

    if (stat(input_path, &statbuf) == -1)
    {
        if (config->ignore_missing_inputs)
        {
            return PolicyNew();
        }

        Log(LOG_LEVEL_ERR, "Can't stat file '%s' for parsing. (stat: %s)", input_path, GetErrorStr());
        exit(1);
    }

#ifndef _WIN32
    if (config->check_not_writable_by_others && (statbuf.st_mode & (S_IWGRP | S_IWOTH)))
    {
        Log(LOG_LEVEL_ERR, "File %s (owner %ju) is writable by others (security exception)", input_path, (uintmax_t)statbuf.st_uid);
        exit(1);
    }
#endif

    Log(LOG_LEVEL_VERBOSE, "Parsing file '%s'", input_path);

    if (!FileCanOpen(input_path, "r"))
    {
        Log(LOG_LEVEL_ERR, "Can't open file '%s' for parsing", input_path);
        exit(1);
    }

    Policy *policy = NULL;
    if (StringEndsWith(input_path, ".json"))
    {
        Writer *contents = FileRead(input_path, SIZE_MAX, NULL);
        if (!contents)
        {
            Log(LOG_LEVEL_ERR, "Error reading JSON input file '%s'", input_path);
            return NULL;
        }
        JsonElement *json_policy = NULL;
        const char *data = StringWriterData(contents);
        if (JsonParse(&data, &json_policy) != JSON_PARSE_OK)
        {
            Log(LOG_LEVEL_ERR, "Error parsing JSON input file '%s'", input_path);
            WriterClose(contents);
            return NULL;
        }

        policy = PolicyFromJson(json_policy);

        JsonDestroy(json_policy);
        WriterClose(contents);
    }
    else
    {
        if (config->agent_type == AGENT_TYPE_COMMON)
        {
            policy = ParserParseFile(config->agent_type, input_path, config->agent_specific.common.parser_warnings, config->agent_specific.common.parser_warnings_error);
        }
        else
        {
            policy = ParserParseFile(config->agent_type, input_path, 0, 0);
        }
    }

    return policy;
}

/*******************************************************************/

Seq *ControlBodyConstraints(const Policy *policy, AgentType agent)
{
    for (size_t i = 0; i < SeqLength(policy->bodies); i++)
    {
        const Body *body = SeqAt(policy->bodies, i);

        if (strcmp(body->type, CF_AGENTTYPES[agent]) == 0)
        {
            if (strcmp(body->name, "control") == 0)
            {
                return body->conlist;
            }
        }
    }

    return NULL;
}

/*******************************************************************/

static int ParseFacility(const char *name)
{
    if (strcmp(name, "LOG_USER") == 0)
    {
        return LOG_USER;
    }
    if (strcmp(name, "LOG_DAEMON") == 0)
    {
        return LOG_DAEMON;
    }
    if (strcmp(name, "LOG_LOCAL0") == 0)
    {
        return LOG_LOCAL0;
    }
    if (strcmp(name, "LOG_LOCAL1") == 0)
    {
        return LOG_LOCAL1;
    }
    if (strcmp(name, "LOG_LOCAL2") == 0)
    {
        return LOG_LOCAL2;
    }
    if (strcmp(name, "LOG_LOCAL3") == 0)
    {
        return LOG_LOCAL3;
    }
    if (strcmp(name, "LOG_LOCAL4") == 0)
    {
        return LOG_LOCAL4;
    }
    if (strcmp(name, "LOG_LOCAL5") == 0)
    {
        return LOG_LOCAL5;
    }
    if (strcmp(name, "LOG_LOCAL6") == 0)
    {
        return LOG_LOCAL6;
    }
    if (strcmp(name, "LOG_LOCAL7") == 0)
    {
        return LOG_LOCAL7;
    }
    return -1;
}

void SetFacility(const char *retval)
{
    Log(LOG_LEVEL_VERBOSE, "SET Syslog FACILITY = %s", retval);

    CloseLog();
    OpenLog(ParseFacility(retval));
    SetSyslogFacility(ParseFacility(retval));
}

static void CheckWorkingDirectories(EvalContext *ctx)
/* NOTE: We do not care about permissions (ACLs) in windows */
{
    struct stat statbuf;
    char vbuff[CF_BUFSIZE];

    if (uname(&VSYSNAME) == -1)
    {
        Log(LOG_LEVEL_ERR, "Couldn't get kernel name info. (uname: %s)", GetErrorStr());
        memset(&VSYSNAME, 0, sizeof(VSYSNAME));
    }

    snprintf(vbuff, CF_BUFSIZE, "%s%c.", CFWORKDIR, FILE_SEPARATOR);
    MakeParentDirectory(vbuff, false);

    Log(LOG_LEVEL_VERBOSE, "Making sure that locks are private...");

    if (chown(CFWORKDIR, getuid(), getgid()) == -1)
    {
        Log(LOG_LEVEL_ERR, "Unable to set owner on '%s'' to '%ju.%ju'. (chown: %s)", CFWORKDIR, (uintmax_t)getuid(),
            (uintmax_t)getgid(), GetErrorStr());
    }

    if (stat(CFWORKDIR, &statbuf) != -1)
    {
        /* change permissions go-w */
        chmod(CFWORKDIR, (mode_t) (statbuf.st_mode & ~022));
    }

    snprintf(vbuff, CF_BUFSIZE, "%s%cstate%c.", CFWORKDIR, FILE_SEPARATOR, FILE_SEPARATOR);
    MakeParentDirectory(vbuff, false);

    Log(LOG_LEVEL_VERBOSE, "Checking integrity of the state database");
    snprintf(vbuff, CF_BUFSIZE, "%s%cstate", CFWORKDIR, FILE_SEPARATOR);

    if (stat(vbuff, &statbuf) == -1)
    {
        snprintf(vbuff, CF_BUFSIZE, "%s%cstate%c.", CFWORKDIR, FILE_SEPARATOR, FILE_SEPARATOR);
        MakeParentDirectory(vbuff, false);

        if (chown(vbuff, getuid(), getgid()) == -1)
        {
            Log(LOG_LEVEL_ERR, "Unable to set owner on '%s' to '%jd.%jd'. (chown: %s)", vbuff,
                (uintmax_t)getuid(), (uintmax_t)getgid(), GetErrorStr());
        }

        chmod(vbuff, (mode_t) 0755);
    }
    else
    {
#ifndef __MINGW32__
        if (statbuf.st_mode & 022)
        {
            Log(LOG_LEVEL_ERR, "UNTRUSTED: State directory %s (mode %jo) was not private!", CFWORKDIR,
                  (uintmax_t)(statbuf.st_mode & 0777));
        }
#endif /* !__MINGW32__ */
    }

    Log(LOG_LEVEL_VERBOSE, "Checking integrity of the module directory");

    snprintf(vbuff, CF_BUFSIZE, "%s%cmodules", CFWORKDIR, FILE_SEPARATOR);

    if (stat(vbuff, &statbuf) == -1)
    {
        snprintf(vbuff, CF_BUFSIZE, "%s%cmodules%c.", CFWORKDIR, FILE_SEPARATOR, FILE_SEPARATOR);
        MakeParentDirectory(vbuff, false);

        if (chown(vbuff, getuid(), getgid()) == -1)
        {
            Log(LOG_LEVEL_ERR, "Unable to set owner on '%s' to '%ju.%ju'. (chown: %s)", vbuff,
                (uintmax_t)getuid(), (uintmax_t)getgid(), GetErrorStr());
        }

        chmod(vbuff, (mode_t) 0700);
    }
    else
    {
#ifndef __MINGW32__
        if (statbuf.st_mode & 022)
        {
            Log(LOG_LEVEL_ERR, "UNTRUSTED: Module directory %s (mode %jo) was not private!", vbuff,
                  (uintmax_t)(statbuf.st_mode & 0777));
        }
#endif /* !__MINGW32__ */
    }

    Log(LOG_LEVEL_VERBOSE, "Checking integrity of the PKI directory");

    snprintf(vbuff, CF_BUFSIZE, "%s%cppkeys", CFWORKDIR, FILE_SEPARATOR);

    if (stat(vbuff, &statbuf) == -1)
    {
        snprintf(vbuff, CF_BUFSIZE, "%s%cppkeys%c.", CFWORKDIR, FILE_SEPARATOR, FILE_SEPARATOR);
        MakeParentDirectory(vbuff, false);

        chmod(vbuff, (mode_t) 0700); /* Keys must be immutable to others */
    }
    else
    {
#ifndef __MINGW32__
        if (statbuf.st_mode & 077)
        {
            FatalError(ctx, "UNTRUSTED: Private key directory %s%cppkeys (mode %jo) was not private!\n", CFWORKDIR,
                       FILE_SEPARATOR, (uintmax_t)(statbuf.st_mode & 0777));
        }
#endif /* !__MINGW32__ */
    }
}


const char *GenericAgentResolveInputPath(const GenericAgentConfig *config, const char *input_file)
{
    static char input_path[CF_BUFSIZE];

    switch (FilePathGetType(input_file))
    {
    case FILE_PATH_TYPE_ABSOLUTE:
        strlcpy(input_path, input_file, CF_BUFSIZE);
        break;

    case FILE_PATH_TYPE_NON_ANCHORED:
    case FILE_PATH_TYPE_RELATIVE:
        snprintf(input_path, CF_BUFSIZE, "%s%c%s", config->input_dir, FILE_SEPARATOR, input_file);
        break;
    }

    return MapName(input_path);
}

static void VerifyPromises(EvalContext *ctx, Policy *policy, GenericAgentConfig *config)
{

/* Now look once through ALL the bundles themselves */

    for (size_t i = 0; i < SeqLength(policy->bundles); i++)
    {
        Bundle *bp = SeqAt(policy->bundles, i);
        EvalContextStackPushBundleFrame(ctx, bp, NULL, false);

        for (size_t j = 0; j < SeqLength(bp->promise_types); j++)
        {
            PromiseType *sp = SeqAt(bp->promise_types, j);

            for (size_t ppi = 0; ppi < SeqLength(sp->promises); ppi++)
            {
                Promise *pp = SeqAt(sp->promises, ppi);
                ExpandPromise(ctx, pp, CommonEvalPromise, NULL);
            }
        }

        EvalContextStackPopFrame(ctx);
    }

    PolicyResolve(ctx, policy, config);

    // TODO: need to move this inside PolicyCheckRunnable eventually.
    if (!config->bundlesequence && config->check_runnable)
    {
        // only verify policy-defined bundlesequence for cf-agent, cf-promises
        if ((config->agent_type == AGENT_TYPE_AGENT) ||
            (config->agent_type == AGENT_TYPE_COMMON))
        {
            if (!VerifyBundleSequence(ctx, policy, config))
            {
                FatalError(ctx, "Errors in promise bundles");
            }
        }
    }
}

void GenericAgentWriteHelp(Writer *w, const char *component, const struct option options[], const char *hints[], bool accepts_file_argument)
{
    WriterWriteF(w, "Usage: %s [OPTION]...%s\n", component, accepts_file_argument ? " [FILE]" : "");

    WriterWriteF(w, "\nOptions:\n");

    for (int i = 0; options[i].name != NULL; i++)
    {
        if (options[i].has_arg)
        {
            WriterWriteF(w, "  --%-12s, -%c value - %s\n", options[i].name, (char) options[i].val, hints[i]);
        }
        else
        {
            WriterWriteF(w, "  --%-12s, -%-7c - %s\n", options[i].name, (char) options[i].val, hints[i]);
        }
    }

    WriterWriteF(w, "\nWebsite: http://www.cfengine.com\n");
    WriterWriteF(w, "This software is Copyright (C) 2008,2010-present CFEngine AS.\n");
}

ENTERPRISE_VOID_FUNC_1ARG_DEFINE_STUB(void, GenericAgentWriteVersion, Writer *, w)
{
    WriterWriteF(w, "%s\n", NameVersion());
}

/*******************************************************************/

const char *Version(void)
{
    return VERSION;
}

/*******************************************************************/

const char *NameVersion(void)
{
    return "CFEngine Core " VERSION;
}

/********************************************************************/

static void CleanPidFile(void)
{
    if (unlink(PIDFILE) != 0)
    {
        if (errno != ENOENT)
        {
            Log(LOG_LEVEL_ERR, "Unable to remove pid file '%s'. (unlink: %s)", PIDFILE, GetErrorStr());
        }
    }
}

/********************************************************************/

static void RegisterPidCleanup(void)
{
    RegisterAtExitFunction(&CleanPidFile);
}

/********************************************************************/

void WritePID(char *filename)
{
    FILE *fp;

    pthread_once(&pid_cleanup_once, RegisterPidCleanup);

    snprintf(PIDFILE, CF_BUFSIZE - 1, "%s%c%s", GetPidDir(), FILE_SEPARATOR, filename);

    if ((fp = fopen(PIDFILE, "w")) == NULL)
    {
        Log(LOG_LEVEL_INFO, "Could not write to PID file '%s'. (fopen: %s)", filename, GetErrorStr());
        return;
    }

    fprintf(fp, "%" PRIuMAX "\n", (uintmax_t)getpid());

    fclose(fp);
}

static bool VerifyBundleSequence(EvalContext *ctx, const Policy *policy, const GenericAgentConfig *config)
{
    char *name;
    Rval retval;
    int ok = true;
    FnCall *fp;

    if (!EvalContextVariableControlCommonGet(ctx, COMMON_CONTROL_BUNDLESEQUENCE, &retval))
    {
        Log(LOG_LEVEL_ERR, " No bundlesequence in the common control body");
        return false;
    }

    if (retval.type != RVAL_TYPE_LIST)
    {
        FatalError(ctx, "Promised bundlesequence was not a list");
    }

    for (Rlist *rp = RvalRlistValue(retval); rp != NULL; rp = rp->next)
    {
        switch (rp->val.type)
        {
        case RVAL_TYPE_SCALAR:
            name = RlistScalarValue(rp);
            break;

        case RVAL_TYPE_FNCALL:
            fp = RlistFnCallValue(rp);
            name = fp->name;
            break;

        default:
            name = NULL;
            ok = false;
            {
                Writer *w = StringWriter();
                WriterWrite(w, "Illegal item found in bundlesequence '");
                RvalWrite(w, rp->val);
                WriterWrite(w, "'");
                Log(LOG_LEVEL_ERR, "%s", StringWriterData(w));
                WriterClose(w);
            }
            break;
        }

        if (strcmp(name, CF_NULL_VALUE) == 0)
        {
            continue;
        }

        if (!config->ignore_missing_bundles && !PolicyGetBundle(policy, NULL, NULL, name))
        {
            Log(LOG_LEVEL_ERR, "Bundle '%s' listed in the bundlesequence is not a defined bundle", name);
            ok = false;
        }
    }

    return ok;
}


bool GenericAgentConfigParseArguments(GenericAgentConfig *config, int argc, char **argv)
{
    if (argc == 0)
    {
        return true;
    }

    if (argc > 1)
    {
        return false;
    }

    GenericAgentConfigSetInputFile(config, NULL, argv[0]);
    MINUSF = true;
    return true;
}

bool GenericAgentConfigParseWarningOptions(GenericAgentConfig *config, const char *warning_options)
{
    if (strlen(warning_options) == 0)
    {
        return false;
    }

    if (strcmp("error", warning_options) == 0)
    {
        config->agent_specific.common.parser_warnings_error |= PARSER_WARNING_ALL;
        return true;
    }

    const char *options_start = warning_options;
    bool warnings_as_errors = false;

    if (StringStartsWith(warning_options, "error="))
    {
        options_start = warning_options + strlen("error=");
        warnings_as_errors = true;
    }

    StringSet *warnings_set = StringSetFromString(options_start, ',');
    StringSetIterator it = StringSetIteratorInit(warnings_set);
    const char *warning_str = NULL;
    while ((warning_str = StringSetIteratorNext(&it)))
    {
        int warning = ParserWarningFromString(warning_str);
        if (warning == -1)
        {
            Log(LOG_LEVEL_ERR, "Unrecognized warning '%s'", warning_str);
            StringSetDestroy(warnings_set);
            return false;
        }

        if (warnings_as_errors)
        {
            config->agent_specific.common.parser_warnings_error |= warning;
        }
        else
        {
            config->agent_specific.common.parser_warnings |= warning;
        }
    }

    StringSetDestroy(warnings_set);
    return true;
}

bool GenericAgentConfigParseColor(GenericAgentConfig *config, const char *mode)
{
    if (!mode || strcmp("auto", mode) == 0)
    {
        config->color = config->tty_interactive;
        return true;
    }
    else if (strcmp("always", mode) == 0)
    {
        config->color = true;
        return true;
    }
    else if (strcmp("never", mode) == 0)
    {
        config->color = false;
        return true;
    }
    else
    {
        Log(LOG_LEVEL_ERR, "Unrecognized color mode '%s'", mode);
        return false;
    }
}

GenericAgentConfig *GenericAgentConfigNewDefault(AgentType agent_type)
{
    GenericAgentConfig *config = xmalloc(sizeof(GenericAgentConfig));

    config->agent_type = agent_type;

    // TODO: system state, perhaps pull out as param
    config->tty_interactive = isatty(0) && isatty(1);

    config->color = false;

    config->bundlesequence = NULL;

    config->original_input_file = NULL;
    config->input_file = NULL;
    config->input_dir = NULL;

    config->check_not_writable_by_others = agent_type != AGENT_TYPE_COMMON && !config->tty_interactive;
    config->check_runnable = agent_type != AGENT_TYPE_COMMON;
    config->ignore_missing_bundles = false;
    config->ignore_missing_inputs = false;

    config->heap_soft = NULL;
    config->heap_negated = NULL;

    config->agent_specific.agent.bootstrap_policy_server = NULL;

    switch (agent_type)
    {
    case AGENT_TYPE_COMMON:
        config->agent_specific.common.eval_functions = false;
        config->agent_specific.common.policy_output_format = GENERIC_AGENT_CONFIG_COMMON_POLICY_OUTPUT_FORMAT_NONE;
        break;

    default:
        break;
    }

    return config;
}

void GenericAgentConfigDestroy(GenericAgentConfig *config)
{
    if (config)
    {
        RlistDestroy(config->bundlesequence);
        StringSetDestroy(config->heap_soft);
        StringSetDestroy(config->heap_negated);
        free(config->input_file);
    }
}

void GenericAgentConfigApply(EvalContext *ctx, const GenericAgentConfig *config)
{
    if (config->heap_soft)
    {
        StringSetIterator it = StringSetIteratorInit(config->heap_soft);
        const char *context = NULL;
        while ((context = StringSetIteratorNext(&it)))
        {
            Class *cls = EvalContextClassGet(ctx, NULL, context);
            if (cls && !cls->is_soft)
            {
                FatalError(ctx, "You cannot use -D to define a reserved class");
            }

            EvalContextClassPut(ctx, NULL, context, true, CONTEXT_SCOPE_NAMESPACE, "goal=state,source=environment");
        }
    }

    switch (LogGetGlobalLevel())
    {
    case LOG_LEVEL_DEBUG:
        EvalContextClassPutHard(ctx, "debug_mode", "goal=state,cfe_internal,source=agent");
        EvalContextClassPutHard(ctx, "opt_debug", "goal=state,cfe_internal,source=agent");
        // intentional fall
    case LOG_LEVEL_VERBOSE:
        EvalContextClassPutHard(ctx, "verbose_mode", "goal=state,cfe_internal,source=agent");
        // intentional fall
    case LOG_LEVEL_INFO:
        EvalContextClassPutHard(ctx, "inform_mode", "goal=state,cfe_internal,source=agent");
        break;
    default:
        break;
    }

    if (config->agent_specific.agent.bootstrap_policy_server)
    {
        EvalContextClassPutHard(ctx, "bootstrap_mode", "goal=update,source=environment");
    }

    if (config->color)
    {
        LoggingSetColor(config->color);
    }

    switch (config->agent_type)
    {
    case AGENT_TYPE_COMMON:
        ctx->eval_options = EVAL_OPTION_NONE;
        ctx->eval_options |= config->agent_specific.common.eval_functions ? EVAL_OPTION_EVAL_FUNCTIONS : 0;
        break;

    default:
        break;
    }
}

void GenericAgentConfigSetInputFile(GenericAgentConfig *config, const char *workdir, const char *input_file)
{
    free(config->original_input_file);
    free(config->input_file);
    free(config->input_dir);

    config->original_input_file = xstrdup(input_file);

    if (workdir && FilePathGetType(input_file) == FILE_PATH_TYPE_NON_ANCHORED)
    {
        config->input_file = StringFormat("%s%cinputs%c%s", workdir, FILE_SEPARATOR, FILE_SEPARATOR, input_file);
    }
    else
    {
        config->input_file = xstrdup(input_file);
    }

    config->input_dir = xstrdup(config->input_file);
    if (!ChopLastNode(config->input_dir))
    {
        free(config->input_dir);
        config->input_dir = xstrdup(".");
    }
}

void GenericAgentConfigSetBundleSequence(GenericAgentConfig *config, const Rlist *bundlesequence)
{
    RlistDestroy(config->bundlesequence);
    config->bundlesequence = RlistCopy(bundlesequence);
}<|MERGE_RESOLUTION|>--- conflicted
+++ resolved
@@ -812,26 +812,19 @@
 
     sprintf(ebuff, "%s%cstate%ccf_otherprocs", CFWORKDIR, FILE_SEPARATOR, FILE_SEPARATOR);
 
-<<<<<<< HEAD
     if (stat(ebuff, &statbuf) == -1)
     {
         CreateEmptyFile(ebuff);
-=======
-        if (stat(ebuff, &statbuf) == -1)
-        {
-            CreateEmptyFile(ebuff);
-        }
-
-        sprintf(ebuff, "%s%cstate%cprevious_state%c", CFWORKDIR, FILE_SEPARATOR, FILE_SEPARATOR, FILE_SEPARATOR);
-        MakeParentDirectory(ebuff, force);
-
-        sprintf(ebuff, "%s%cstate%cdiff%c", CFWORKDIR, FILE_SEPARATOR, FILE_SEPARATOR, FILE_SEPARATOR);
-        MakeParentDirectory(ebuff, force);
-
-        sprintf(ebuff, "%s%cstate%cuntracked%c", CFWORKDIR, FILE_SEPARATOR, FILE_SEPARATOR, FILE_SEPARATOR);
-        MakeParentDirectory(ebuff, force);
->>>>>>> 1efb45f3
-    }
+    }
+
+    sprintf(ebuff, "%s%cstate%cprevious_state%c", CFWORKDIR, FILE_SEPARATOR, FILE_SEPARATOR, FILE_SEPARATOR);
+    MakeParentDirectory(ebuff, force);
+
+    sprintf(ebuff, "%s%cstate%cdiff%c", CFWORKDIR, FILE_SEPARATOR, FILE_SEPARATOR, FILE_SEPARATOR);
+    MakeParentDirectory(ebuff, force);
+
+    sprintf(ebuff, "%s%cstate%cuntracked%c", CFWORKDIR, FILE_SEPARATOR, FILE_SEPARATOR, FILE_SEPARATOR);
+    MakeParentDirectory(ebuff, force);
 
     OpenNetwork();
     CryptoInitialize();
