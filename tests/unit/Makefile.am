--- conflicted
+++ resolved
@@ -77,14 +77,9 @@
 	generic_agent_test \
 	syntax_test \
 	sysinfo_test \
-<<<<<<< HEAD
-       ipaddress_test \
+	ipaddress_test \
 	hashes_test \
 	rb-tree-test
-=======
-	ipaddress_test \
-	hashes_test 
->>>>>>> 3cc5027d
 
 if HAVE_AVAHI_CLIENT
 if HAVE_AVAHI_COMMON
