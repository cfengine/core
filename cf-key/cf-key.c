--- conflicted
+++ resolved
@@ -40,27 +40,15 @@
 
 #include <cf-key-functions.h>
 
-<<<<<<< HEAD
-int SHOWHOSTS = false; /* GLOBAL_A */
-bool FORCEREMOVAL = false; /* GLOBAL_A */
-bool REMOVEKEYS = false; /* GLOBAL_A */
-bool LICENSE_INSTALL = false; /* GLOBAL_A */
-char LICENSE_SOURCE[MAX_FILENAME] = ""; /* GLOBAL_A */
-const char *remove_keys_host = NULL; /* GLOBAL_A */
-static char *print_digest_arg = NULL; /* GLOBAL_A */
-static char *trust_key_arg = NULL; /* GLOBAL_A */
-static char *KEY_PATH = NULL; /* GLOBAL_A */
-=======
-int SHOWHOSTS = false;
-bool REMOVEKEYS = false;
-bool LICENSE_INSTALL = false;
-char LICENSE_SOURCE[MAX_FILENAME];
-const char *remove_keys_host;
-static char *print_digest_arg = NULL;
-static char *trust_server_key_arg = NULL;
-static char *trust_client_key_arg = NULL;
-static char *KEY_PATH;
->>>>>>> a9151894
+int SHOWHOSTS = false;                                          /* GLOBAL_A */
+bool FORCEREMOVAL = false;                                      /* GLOBAL_A */
+bool REMOVEKEYS = false;                                        /* GLOBAL_A */
+bool LICENSE_INSTALL = false;                                   /* GLOBAL_A */
+char LICENSE_SOURCE[MAX_FILENAME] = "";                         /* GLOBAL_A */
+const char *remove_keys_host = NULL;                            /* GLOBAL_A */
+static char *print_digest_arg = NULL;                           /* GLOBAL_A */
+static char *trust_key_arg = NULL;                              /* GLOBAL_A */
+static char *KEY_PATH = NULL;                                   /* GLOBAL_A */
 
 static GenericAgentConfig *CheckOpts(int argc, char **argv);
 
@@ -86,8 +74,7 @@
     {"force-removal", no_argument, 0, 'x'},
     {"install-license", required_argument, 0, 'l'},
     {"print-digest", required_argument, 0, 'p'},
-    {"trust-client-key", required_argument, 0, 't'},
-    {"trust-server-key", required_argument, 0, 'T'},
+    {"trust-key", required_argument, 0, 't'},
     {"color", optional_argument, 0, 'C'},
     {NULL, 0, 0, '\0'}
 };
@@ -104,9 +91,11 @@
     "Force removal of keys (USE AT YOUR OWN RISK)",
     "Install license file on Enterprise server (CFEngine Enterprise Only)",
     "Print digest of the specified public key",
-    "Make cf-serverd trust the specified public key. Argument value is file name of the public key to trust.",
-    "Make cf-agent trust the specified public key for connecting to a specified IP address. Argument value has the form [USER@]IP_ADDR:FILENAME.",
-    "Enable colorized output. Possible values: 'always', 'auto', 'never'. If option is used, the default value is 'auto'",
+    "Make cf-serverd/cf-agent trust the specified public key. \
+    Argument value is of the form [[USER@]IPADDR:]FILENAME where FILENAME \
+    is the local path of the public key for client at IPADDR address.",
+    "Enable colorized output. Possible values: 'always', 'auto', 'never'. \
+    If option is used, the default value is 'auto'",
     NULL
 };
 
@@ -188,24 +177,25 @@
         return success ? 0 : 1;
     }
 
-    if (trust_client_key_arg)
+    if (trust_key_arg != NULL)
     {
         char *filename, *ipaddr, *username;
-        ParseKeyArg(trust_client_key_arg, &filename, &ipaddr, &username);
-        /* TrustKey assumes we're trusting a server if the IP address is given. */
-        return TrustKey(trust_client_key_arg, NULL, username);
-    }
-
-    if (trust_server_key_arg)
-    {
-        char *filename, *ipaddr, *username;
-        ParseKeyArg(trust_server_key_arg, &filename, &ipaddr, &username);
-        /* Server IP address required to trust key on the client side */
-        if (NULL == ipaddr)
+        /* We will modify the argument to --trust-key. */
+        char *arg = xstrdup(trust_key_arg);
+
+        ParseKeyArg(arg, &filename, &ipaddr, &username);
+
+        /* Server IP address required to trust key on the client side. */
+        if (ipaddr == NULL)
         {
-            return 1; /* ERROR */
+            Log(LOG_LEVEL_NOTICE, "Establishing trust might be incomplete. "
+                "For completeness, use --trust-key IPADDR:filename");
         }
-        return TrustKey(filename, ipaddr, username);
+
+        int ret = TrustKey(filename, ipaddr, username);
+
+        free(arg);
+        return ret;
     }
 
     char *public_key_file, *private_key_file;
@@ -241,11 +231,7 @@
     int c;
     GenericAgentConfig *config = GenericAgentConfigNewDefault(AGENT_TYPE_KEYGEN);
 
-<<<<<<< HEAD
     while ((c = getopt_long(argc, argv, "dvf:VMp:sr:xt:hl:C::", OPTIONS, &optindex)) != EOF)
-=======
-    while ((c = getopt_long(argc, argv, "dvf:VMp:sr:t:T:hl:C::", OPTIONS, &optindex)) != EOF)
->>>>>>> a9151894
     {
         switch ((char) c)
         {
@@ -292,11 +278,7 @@
             break;
 
         case 't':
-            trust_client_key_arg = optarg;
-            break;
-
-        case 'T':
-            trust_server_key_arg = optarg;
+            trust_key_arg = optarg;
             break;
 
         case 'h':
