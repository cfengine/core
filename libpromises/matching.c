/*
   Copyright (C) CFEngine AS

   This file is part of CFEngine 3 - written and maintained by CFEngine AS.

   This program is free software; you can redistribute it and/or modify it
   under the terms of the GNU General Public License as published by the
   Free Software Foundation; version 3.

   This program is distributed in the hope that it will be useful,
   but WITHOUT ANY WARRANTY; without even the implied warranty of
   MERCHANTABILITY or FITNESS FOR A PARTICULAR PURPOSE.  See the
   GNU General Public License for more details.

  You should have received a copy of the GNU General Public License
  along with this program; if not, write to the Free Software
  Foundation, Inc., 59 Temple Place - Suite 330, Boston, MA  02111-1307, USA

  To the extent this program is licensed as part of the Enterprise
  versions of CFEngine, the applicable Commerical Open Source License
  (COSL) may apply to this file if you as a licensee so wish it. See
  included file COSL.txt.
*/

<<<<<<< HEAD
#include <matching.h>

#include <env_context.h>
#include <vars.h>
#include <promises.h>
#include <item_lib.h>
#include <conversion.h>
#include <scope.h>
#include <misc_lib.h>
#include <rlist.h>
=======
#include "matching.h"

#include "env_context.h"
#include "vars.h"
#include "promises.h"
#include "item_lib.h"
#include "conversion.h"
#include "scope.h"
#include "misc_lib.h"
#include "rlist.h"
#include "string_lib.h"
>>>>>>> 97c9af0d

/* Pure */
static pcre *CompileRegExp(const char *regexp)
{
    pcre *rx;
    const char *errorstr;
    int erroffset;

    rx = pcre_compile(regexp, PCRE_MULTILINE | PCRE_DOTALL, &errorstr, &erroffset, NULL);

    if (rx == NULL)
    {
        Log(LOG_LEVEL_ERR, "Regular expression error '%s' in expression '%s' at %d", errorstr, regexp,
              erroffset);
    }

    return rx;
}

/* Sets variables */
static int RegExMatchSubString(EvalContext *ctx, pcre *rx, const char *teststring, int *start, int *end)
{
    int ovector[OVECCOUNT];
    int rc = 0;

    if ((rc = pcre_exec(rx, NULL, teststring, strlen(teststring), 0, 0, ovector, OVECCOUNT)) >= 0)
    {
        *start = ovector[0];
        *end = ovector[1];

        EvalContextVariableClearMatch(ctx);

        for (int i = 0; i < rc; i++)        /* make backref vars $(1),$(2) etc */
        {
            const char *backref_start = teststring + ovector[i * 2];
            int backref_len = ovector[i * 2 + 1] - ovector[i * 2];

            if (backref_len < CF_MAXVARSIZE)
            {
                char substring[CF_MAXVARSIZE];

                strlcpy(substring, backref_start, MIN(CF_MAXVARSIZE, backref_len + 1));
                if (THIS_AGENT_TYPE == AGENT_TYPE_AGENT)
                {
                    char *index = StringFromLong(i);
                    EvalContextVariablePutSpecial(ctx, SPECIAL_SCOPE_MATCH, index, substring, DATA_TYPE_STRING);
                    free(index);
                }
            }
        }
    }
    else
    {
        *start = 0;
        *end = 0;
    }

    free(rx);
    return rc >= 0;
}

/* Sets variables */
static int RegExMatchFullString(EvalContext *ctx, pcre *rx, const char *teststring)
{
    int match_start;
    int match_len;

    if (RegExMatchSubString(ctx, rx, teststring, &match_start, &match_len))
    {
        return (match_start == 0) && (match_len == strlen(teststring));
    }
    else
    {
        return false;
    }
}

/* Pure, non-thread-safe */
static char *FirstBackReference(pcre *rx, const char *teststring)
{
    static char backreference[CF_BUFSIZE];

    int ovector[OVECCOUNT], i, rc;

    memset(backreference, 0, CF_BUFSIZE);

    if ((rc = pcre_exec(rx, NULL, teststring, strlen(teststring), 0, 0, ovector, OVECCOUNT)) >= 0)
    {
        for (i = 1; i < rc; i++)        /* make backref vars $(1),$(2) etc */
        {
            const char *backref_start = teststring + ovector[i * 2];
            int backref_len = ovector[i * 2 + 1] - ovector[i * 2];

            if (backref_len < CF_MAXVARSIZE)
            {
                strncpy(backreference, backref_start, backref_len);
            }

            break;
        }
    }

    free(rx);

    return backreference;
}

bool ValidateRegEx(const char *regex)
{
    pcre *rx = CompileRegExp(regex);
    bool regex_valid = rx != NULL;

    free(rx);
    return regex_valid;
}

int FullTextMatch(EvalContext *ctx, const char *regexp, const char *teststring)
{
    pcre *rx;

    if (strcmp(regexp, teststring) == 0)
    {
        return true;
    }

    rx = CompileRegExp(regexp);

    if (rx == NULL)
    {
        return false;
    }

    if (RegExMatchFullString(ctx, rx, teststring))
    {
        return true;
    }
    else
    {
        return false;
    }
}

char *ExtractFirstReference(const char *regexp, const char *teststring)
{
    static char *nothing = "";
    char *backreference;

    pcre *rx;

    if ((regexp == NULL) || (teststring == NULL))
    {
        return nothing;
    }

    rx = CompileRegExp(regexp);

    if (rx == NULL)
    {
        return nothing;
    }

    backreference = FirstBackReference(rx, teststring);

    if (strlen(backreference) == 0)
    {
        strncpy(backreference, "CF_NOMATCH", CF_MAXVARSIZE);
    }

    return backreference;
}

int BlockTextMatch(EvalContext *ctx, const char *regexp, const char *teststring, int *start, int *end)
{
    pcre *rx = CompileRegExp(regexp);

    if (rx == NULL)
    {
        return 0;
    }

    if (RegExMatchSubString(ctx, rx, teststring, start, end))
    {
        return true;
    }
    else
    {
        return false;
    }
}

int IsRegex(char *str)
{
    char *sp;
    int ret = false;
    enum
    { r_norm, r_norepeat, r_literal } special = r_norepeat;
    int bracket = 0;
    int paren = 0;

/* Try to see when something is intended as a regular expression */

    for (sp = str; *sp != '\0'; sp++)
    {
        if (special == r_literal)
        {
            special = r_norm;
            continue;
        }
        else if (*sp == '\\')
        {
            special = r_literal;
            continue;
        }
        else if (bracket && (*sp != ']'))
        {
            if (*sp == '[')
            {
                return false;
            }
            continue;
        }

        switch (*sp)
        {
        case '^':
            special = (sp == str) ? r_norepeat : r_norm;
            break;
        case '*':
        case '+':
            if (special == r_norepeat)
            {
                return false;
            }
            special = r_norepeat;
            ret = true;
            break;
        case '[':
            special = r_norm;
            bracket++;
            ret = true;
            break;
        case ']':
            if (bracket == 0)
            {
                return false;
            }
            bracket = 0;
            special = r_norm;
            break;
        case '(':
            special = r_norepeat;
            paren++;
            break;

        case ')':
            special = r_norm;
            paren--;
            if (paren < 0)
            {
                return false;
            }
            break;

        case '|':
            special = r_norepeat;
            if (paren > 0)
            {
                ret = true;
            }
            break;

        default:
            special = r_norm;
        }

    }

    if ((bracket != 0) || (paren != 0) || (special == r_literal))
    {
        return false;
    }
    else
    {
        return ret;
    }
}

int IsPathRegex(char *str)
{
    char *sp;
    int result = false, s = 0, r = 0;

    if ((result = IsRegex(str)))
    {
        for (sp = str; *sp != '\0'; sp++)
        {
            switch (*sp)
            {
            case '[':
                s++;
                break;
            case ']':
                s--;
                if (s % 2 == 0)
                {
                    result++;
                }
                break;
            case '(':
                r++;
                break;
            case ')':
                r--;
                if (r % 2 == 0)
                {
                    result++;
                }
                break;
            default:

                if ((*sp == FILE_SEPARATOR) && (r || s))
                {
                    Log(LOG_LEVEL_ERR,
                          "Path regular expression %s seems to use expressions containing the directory symbol %c", str,
                          FILE_SEPARATOR);
                    Log(LOG_LEVEL_ERR, "Use a work-around to avoid pathological behaviour");
                    return false;
                }
                break;
            }
        }
    }

    return result;
}

/* Checks whether item matches a list of wildcards */

int IsRegexItemIn(EvalContext *ctx, Item *list, char *regex)
{
    Item *ptr;

    for (ptr = list; ptr != NULL; ptr = ptr->next)
    {
        if ((ptr->classes) && (!IsDefinedClass(ctx, ptr->classes, NULL))) // This NULL might be wrong
        {
            continue;
        }

        /* Avoid using regex if possible, due to memory leak */

        if (strcmp(regex, ptr->name) == 0)
        {
            return true;
        }

        /* Make it commutative */

        if ((FullTextMatch(ctx, regex, ptr->name)) || (FullTextMatch(ctx, ptr->name, regex)))
        {
            return true;
        }
    }

    return false;
}

int MatchPolicy(EvalContext *ctx, const char *camel, const char *haystack, Rlist *insert_match, const Promise *pp)
{
    Rlist *rp;
    char *sp, *spto, *firstchar, *lastchar;
    InsertMatchType opt;
    char work[CF_BUFSIZE], final[CF_BUFSIZE];
    Item *list = SplitString(camel, '\n'), *ip;
    int direct_cmp = false, ok = false, escaped = false;

//Split into separate lines first

    for (ip = list; ip != NULL; ip = ip->next)
    {
        ok = false;
        direct_cmp = (strcmp(camel, haystack) == 0);

        if (insert_match == NULL)
        {
            // No whitespace policy means exact_match
            ok = ok || direct_cmp;
            break;
        }

        memset(final, 0, CF_BUFSIZE);
        strncpy(final, ip->name, CF_BUFSIZE - 1);

        for (rp = insert_match; rp != NULL; rp = rp->next)
        {
            opt = InsertMatchTypeFromString(rp->item);

            /* Exact match can be done immediately */

            if (opt == INSERT_MATCH_TYPE_EXACT)
            {
                if ((rp->next != NULL) || (rp != insert_match))
                {
                    Log(LOG_LEVEL_ERR, "Multiple policies conflict with \"exact_match\", using exact match");
                    PromiseRef(LOG_LEVEL_ERR, pp);
                }

                ok = ok || direct_cmp;
                break;
            }

            if (!escaped)
            {    
            // Need to escape the original string once here in case it contains regex chars when non-exact match
            EscapeRegexChars(ip->name, final, CF_BUFSIZE - 1);
            escaped = true;
            }
            
            if (opt == INSERT_MATCH_TYPE_IGNORE_EMBEDDED)
            {
                memset(work, 0, CF_BUFSIZE);

                // Strip initial and final first

                for (firstchar = final; isspace((int)*firstchar); firstchar++)
                {
                }

                for (lastchar = final + strlen(final) - 1; (lastchar > firstchar) && (isspace((int)*lastchar)); lastchar--)
                {
                }

                for (sp = final, spto = work; *sp != '\0'; sp++)
                {
                    if ((sp > firstchar) && (sp < lastchar))
                    {
                        if (isspace((int)*sp))
                        {
                            while (isspace((int)*(sp + 1)))
                            {
                                sp++;
                            }

                            strcat(spto, "\\s+");
                            spto += 3;
                        }
                        else
                        {
                            *spto++ = *sp;
                        }
                    }
                    else
                    {
                        *spto++ = *sp;
                    }
                }

                strcpy(final, work);
            }

            if (opt == INSERT_MATCH_TYPE_IGNORE_LEADING)
            {
                if (strncmp(final, "\\s*", 3) != 0)
                {
                    for (sp = final; isspace((int)*sp); sp++)
                    {
                    }
                    strcpy(work, sp);
                    snprintf(final, CF_BUFSIZE, "\\s*%s", work);
                }
            }

            if (opt == INSERT_MATCH_TYPE_IGNORE_TRAILING)
            {
                if (strncmp(final + strlen(final) - 4, "\\s*", 3) != 0)
                {
                    strcpy(work, final);
                    snprintf(final, CF_BUFSIZE, "%s\\s*", work);
                }
            }

            ok = ok || (FullTextMatch(ctx, final, haystack));
        }

        if (!ok)                // All lines in region need to match to avoid insertions
        {
            break;
        }
    }

    DeleteItemList(list);
    return ok;
}


/* Checks whether item matches a list of wildcards */
int MatchRlistItem(EvalContext *ctx, Rlist *listofregex, const char *teststring)
{
    Rlist *rp;

    for (rp = listofregex; rp != NULL; rp = rp->next)
    {
        /* Avoid using regex if possible, due to memory leak */

        if (strcmp(teststring, rp->item) == 0)
        {
            return (true);
        }

        /* Make it commutative */

        if (FullTextMatch(ctx, rp->item, teststring))
        {
            return true;
        }
    }

    return false;
}

/* Escapes non-alphanumeric chars, except sequence given in noEscSeq */

void EscapeSpecialChars(char *str, char *strEsc, int strEscSz, char *noEscSeq, char *noEscList)
{
    char *sp;
    int strEscPos = 0;

    if (noEscSeq == NULL)
    {
        noEscSeq = "";
    }

    if (noEscList == NULL)
    {
        noEscList = "";
    }

    memset(strEsc, 0, strEscSz);

    for (sp = str; (*sp != '\0') && (strEscPos < strEscSz - 2); sp++)
    {
        if (strncmp(sp, noEscSeq, strlen(noEscSeq)) == 0)
        {
            if (strEscSz <= strEscPos + strlen(noEscSeq))
            {
                break;
            }

            strcat(strEsc, noEscSeq);
            strEscPos += strlen(noEscSeq);
            sp += strlen(noEscSeq);
        }

        if (strchr(noEscList,*sp))
        {
        }        
        else if ((*sp != '\0') && (!isalnum((int)*sp)))
        {
            strEsc[strEscPos++] = '\\';
        }

        strEsc[strEscPos++] = *sp;
    }
}

void EscapeRegexChars(char *str, char *strEsc, int strEscSz)
{
    char *sp;
    int strEscPos = 0;

    memset(strEsc, 0, strEscSz);

    for (sp = str; (*sp != '\0') && (strEscPos < strEscSz - 2); sp++)
    {
        switch (*sp)
        {
        case '.':
        case '*':
            strEsc[strEscPos++] = '\\';
            break;
        default:
            break;                
        }

        strEsc[strEscPos++] = *sp;
    }
}

/* Escapes characters esc in the string str of size strSz  */

char *EscapeChar(char *str, int strSz, char esc)
{
    char strDup[CF_BUFSIZE];
    int strPos, strDupPos;

    if (sizeof(strDup) < strSz)
    {
        ProgrammingError("Too large string passed to EscapeCharInplace()");
    }

    snprintf(strDup, sizeof(strDup), "%s", str);
    memset(str, 0, strSz);

    for (strPos = 0, strDupPos = 0; strPos < strSz - 2; strPos++, strDupPos++)
    {
        if (strDup[strDupPos] == esc)
        {
            str[strPos] = '\\';
            strPos++;
        }

        str[strPos] = strDup[strDupPos];
    }

    return str;
}

void AnchorRegex(const char *regex, char *out, int outSz)
{
    if (NULL_OR_EMPTY(regex))
    {
        memset(out, 0, outSz);
    }
    else
    {
        snprintf(out, outSz, "^(%s)$", regex);
    }
}<|MERGE_RESOLUTION|>--- conflicted
+++ resolved
@@ -22,7 +22,6 @@
   included file COSL.txt.
 */
 
-<<<<<<< HEAD
 #include <matching.h>
 
 #include <env_context.h>
@@ -33,19 +32,7 @@
 #include <scope.h>
 #include <misc_lib.h>
 #include <rlist.h>
-=======
-#include "matching.h"
-
-#include "env_context.h"
-#include "vars.h"
-#include "promises.h"
-#include "item_lib.h"
-#include "conversion.h"
-#include "scope.h"
-#include "misc_lib.h"
-#include "rlist.h"
-#include "string_lib.h"
->>>>>>> 97c9af0d
+#include <string_lib.h>
 
 /* Pure */
 static pcre *CompileRegExp(const char *regexp)
