--- conflicted
+++ resolved
@@ -1322,11 +1322,7 @@
                     BufferDestroy(&conv);
                     return;
                 }
-<<<<<<< HEAD
                 rval = CopyRvalItem((Rval) {(char *)BufferData(conv), cp->rval.rtype});
-=======
-                rval = CopyRvalItem((Rval) {BufferData(conv), cp->rval.type});
->>>>>>> b9c59403
             }
             else if (strcmp(cp->lval, "real") == 0)
             {
@@ -1342,11 +1338,7 @@
                     BufferDestroy(&qualified_scope);
                     return;
                 }
-<<<<<<< HEAD
                 rval = CopyRvalItem((Rval) {(char *)BufferData(conv), cp->rval.rtype});
-=======
-                rval = CopyRvalItem((Rval) {BufferData(conv), cp->rval.type});
->>>>>>> b9c59403
             }
             else
             {
