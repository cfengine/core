/*
   Copyright (C) CFEngine AS

   This file is part of CFEngine 3 - written and maintained by CFEngine AS.

   This program is free software; you can redistribute it and/or modify it
   under the terms of the GNU General Public License as published by the
   Free Software Foundation; version 3.

   This program is distributed in the hope that it will be useful,
   but WITHOUT ANY WARRANTY; without even the implied warranty of
   MERCHANTABILITY or FITNESS FOR A PARTICULAR PURPOSE.  See the
   GNU General Public License for more details.

  You should have received a copy of the GNU General Public License
  along with this program; if not, write to the Free Software
  Foundation, Inc., 59 Temple Place - Suite 330, Boston, MA  02111-1307, USA

  To the extent this program is licensed as part of the Enterprise
  versions of CFEngine, the applicable Commerical Open Source License
  (COSL) may apply to this file if you as a licensee so wish it. See
  included file COSL.txt.
*/

#include <var_expressions.h>

<<<<<<< HEAD
#include <cf3.defs.h>
#include <buffer.h>
#include <misc_lib.h>
=======
#include "cf3.defs.h"
#include "buffer.h"
#include "misc_lib.h"
#include "string_lib.h"
>>>>>>> b09d5404


#ifndef NDEBUG
static bool IndexBracketsBalance(const char *var_string)
{
    int count = 0;
    for (const char *c = var_string; *c != '\0'; c++)
    {
        if (*c == '[')
        {
            count++;
        }
        if (*c == ']')
        {
            count--;
        }
    }

    return count == 0;
}
#endif

static size_t IndexCount(const char *var_string)
{
    size_t count = 0;
    for (const char *c = var_string; *c != '\0'; c++)
    {
        if (*c == '[')
        {
            count++;
        }
    }

    return count;
}

VarRef *VarRefParseFromNamespaceAndScope(const char *qualified_name, const char *_ns, const char *_scope, char ns_separator, char scope_separator)
{
    char *ns = NULL;

    const char *indices_start = strchr(qualified_name, '[');

    const char *scope_start = strchr(qualified_name, ns_separator);
    if (scope_start && (!indices_start || scope_start < indices_start))
    {
        ns = xstrndup(qualified_name, scope_start - qualified_name);
        scope_start++;
    }
    else
    {
        scope_start = qualified_name;
    }

    char *scope = NULL;

    const char *lval_start = strchr(scope_start, scope_separator);

    if (lval_start && (!indices_start || lval_start < indices_start))
    {
        lval_start++;
        scope = xstrndup(scope_start, lval_start - scope_start - 1);
    }
    else
    {
        lval_start = scope_start;
    }

    char *lval = NULL;
    char **indices = NULL;
    size_t num_indices = 0;

    if (indices_start)
    {
        indices_start++;
        lval = xstrndup(lval_start, indices_start - lval_start - 1);

        assert("Index brackets in variable expression did not balance" && IndexBracketsBalance(indices_start - 1));

        num_indices = IndexCount(indices_start - 1);
        indices = xmalloc(num_indices * sizeof(char *));

        Buffer *buf = BufferNew();
        size_t cur_index = 0;
        for (const char *c = indices_start; *c != '\0'; c++)
        {
            if (*c == '[')
            {
                cur_index++;
            }
            else if (*c == ']')
            {
                indices[cur_index] = xstrdup(BufferData(buf));
                BufferZero(buf);
            }
            else
            {
                BufferAppend(buf, c, sizeof(char));
            }
        }
        BufferDestroy(&buf);
    }
    else
    {
        lval = xstrdup(lval_start);
    }

    assert(lval);

    if (!scope && !_scope)
    {
        assert(ns == NULL && "A variable missing a scope should not have a namespace");
    }

    VarRef *ref = xmalloc(sizeof(VarRef));

    ref->ns = ns ? ns : (_ns ? xstrdup(_ns) : NULL);
    ref->scope = scope ? scope : (_scope ? xstrdup(_scope) : NULL);
    ref->lval = lval;
    ref->indices = indices;
    ref->num_indices = num_indices;

    return ref;
}

VarRef *VarRefParse(const char *var_ref_string)
{
    return VarRefParseFromNamespaceAndScope(var_ref_string, NULL, NULL, CF_NS, '.');
}

VarRef *VarRefParseFromScope(const char *var_ref_string, const char *scope)
{
    if (!scope)
    {
        return VarRefParseFromNamespaceAndScope(var_ref_string, NULL, NULL, CF_NS, '.');
    }

    const char *scope_start = strchr(scope, CF_NS);
    if (scope_start)
    {
        char *ns = xstrndup(scope, scope_start - scope);
        VarRef *ref = VarRefParseFromNamespaceAndScope(var_ref_string, ns, scope_start + 1, CF_NS, '.');
        free(ns);
        return ref;
    }
    else
    {
        return VarRefParseFromNamespaceAndScope(var_ref_string, NULL, scope, CF_NS, '.');
    }
}

VarRef *VarRefParseFromBundle(const char *var_ref_string, const Bundle *bundle)
{
    if (bundle)
    {
        return VarRefParseFromNamespaceAndScope(var_ref_string, bundle->ns, bundle->name, CF_NS, '.');
    }
    else
    {
        return VarRefParse(var_ref_string);
    }
}

void VarRefDestroy(VarRef *ref)
{
    if (ref)
    {
        free(ref->ns);
        free(ref->scope);
        free(ref->lval);
        if (ref->num_indices > 0)
        {
            for (int i = 0; i < ref->num_indices; ++i)
            {
                free(ref->indices[i]);
            }
            free(ref->indices);
        }

        free(ref);
    }

}

char *VarRefToString(const VarRef *ref, bool qualified)
{
    assert(ref->lval);

    Buffer *buf = BufferNew();
    if (qualified)
    {
        if (ref->ns)
        {
            BufferAppend(buf, ref->ns, strlen(ref->ns));
            BufferAppend(buf, ":", sizeof(char));
        }
        if (ref->scope)
        {
            BufferAppend(buf, ref->scope, strlen(ref->scope));
            BufferAppend(buf, ".", sizeof(char));
        }
    }

    BufferAppend(buf, ref->lval, strlen(ref->lval));

    for (size_t i = 0; i < ref->num_indices; i++)
    {
        BufferAppend(buf, "[", sizeof(char));
        BufferAppend(buf, ref->indices[i], strlen(ref->indices[i]));
        BufferAppend(buf, "]", sizeof(char));
    }

    char *var_string = xstrdup(BufferData(buf));
    BufferDestroy(&buf);
    return var_string;
}

char *VarRefMangle(const VarRef *ref)
{
    char *suffix = VarRefToString(ref, false);

    if (!ref->scope)
    {
        return suffix;
    }
    else
    {
        if (ref->ns)
        {
            char *mangled = StringFormat("%s*%s#%s", ref->ns, ref->scope, suffix);
            free(suffix);
            return mangled;
        }
        else
        {
            char *mangled = StringFormat("%s#%s", ref->scope, suffix);
            free(suffix);
            return mangled;
        }
    }
}

VarRef *VarRefDeMangle(const char *mangled_var_ref)
{
    return VarRefParseFromNamespaceAndScope(mangled_var_ref, NULL, NULL, '*', '#');
}

static bool VarRefIsMeta(VarRef *ref)
{
    return StringEndsWith(ref->scope, "_meta");
}

void VarRefSetMeta(VarRef *ref, bool enabled)
{
    if (enabled)
    {
        if (!VarRefIsMeta(ref))
        {
            char *tmp = ref->scope;
            memcpy(ref->scope, StringConcatenate(2, ref->scope, "_meta"), sizeof(char*));
            free(tmp);
        }
    }
    else
    {
        if (VarRefIsMeta(ref))
        {
            char *tmp = ref->scope;
            size_t len = strlen(ref->scope);
            memcpy(ref->scope, StringSubstring(ref->scope, len, 0, len - strlen("_meta")), sizeof(char*));
            free(tmp);
        }
    }
}

bool VarRefIsQualified(const VarRef *ref)
{
    return ref->scope != NULL;
}<|MERGE_RESOLUTION|>--- conflicted
+++ resolved
@@ -24,16 +24,10 @@
 
 #include <var_expressions.h>
 
-<<<<<<< HEAD
 #include <cf3.defs.h>
 #include <buffer.h>
 #include <misc_lib.h>
-=======
-#include "cf3.defs.h"
-#include "buffer.h"
-#include "misc_lib.h"
-#include "string_lib.h"
->>>>>>> b09d5404
+#include <string_lib.h>
 
 
 #ifndef NDEBUG
