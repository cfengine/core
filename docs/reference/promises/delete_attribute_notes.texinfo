--- conflicted
+++ resolved
@@ -1,8 +1,4 @@
-<<<<<<< HEAD
+
 Note that typically, only a single attribute, within a single specified node,
-=======
-
-Note that typically, only a single attribute, within a single edit region,
->>>>>>> 0027e39f
 is deleted in each @code{delete_attribute} promise (you may of course
 have multiple promises that each delete an attribute).