--- conflicted
+++ resolved
@@ -13,14 +13,10 @@
                  # Common bundles first for best practice 
                     "def",
 
-<<<<<<< HEAD
-                 # Agent bundles from here
-=======
                  # Design Center
                     "cfsketch_run",
 
                  # Agent buddles from here
->>>>>>> 298bbc9e
                     "main",
 
                    };
