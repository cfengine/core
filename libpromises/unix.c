--- conflicted
+++ resolved
@@ -22,7 +22,6 @@
   included file COSL.txt.
 */
 
-<<<<<<< HEAD
 #include <unix.h>
 
 #include <env_context.h>
@@ -38,24 +37,7 @@
 #include <misc_lib.h>
 #include <rlist.h>
 #include <scope.h>
-=======
-#include "unix.h"
-
-#include "env_context.h"
-#include "vars.h"
-#include "files_names.h"
-#include "files_interfaces.h"
-#include "item_lib.h"
-#include "conversion.h"
-#include "matching.h"
-#include "communication.h"
-#include "pipes.h"
-#include "exec_tools.h"
-#include "misc_lib.h"
-#include "rlist.h"
-#include "scope.h"
-#include "string_lib.h"
->>>>>>> 97c9af0d
+#include <string_lib.h>
 
 #ifdef HAVE_SYS_UIO_H
 # include <sys/uio.h>
