/*
   Copyright (C) CFEngine AS

   This file is part of CFEngine 3 - written and maintained by CFEngine AS.

   This program is free software; you can redistribute it and/or modify it
   under the terms of the GNU General Public License as published by the
   Free Software Foundation; version 3.

   This program is distributed in the hope that it will be useful,
   but WITHOUT ANY WARRANTY; without even the implied warranty of
   MERCHANTABILITY or FITNESS FOR A PARTICULAR PURPOSE.  See the
   GNU General Public License for more details.

  You should have received a copy of the GNU General Public License
  along with this program; if not, write to the Free Software
  Foundation, Inc., 59 Temple Place - Suite 330, Boston, MA  02111-1307, USA

  To the extent this program is licensed as part of the Enterprise
  versions of CFEngine, the applicable Commerical Open Source License
  (COSL) may apply to this file if you as a licensee so wish it. See
  included file COSL.txt.
*/

#include <cf3.defs.h>

#include <prototypes3.h>
#include <syntax.h>

#include <enterprise_extension.h>

/*
 * This module contains numeruous functions which don't use all their parameters
 *
 * Temporarily, in order to avoid cluttering output with thousands of warnings,
 * this module is excempted from producing warnings about unused function
 * parameters.
 *
 * Please remove this #pragma ASAP and provide ARG_UNUSED declarations for
 * unused parameters.
 */
#if defined(__GNUC__)
#pragma GCC diagnostic ignored "-Wunused-parameter"
#endif

extern int PR_KEPT;
extern int PR_REPAIRED;
extern int PR_NOTKEPT;

/* all agents: generic_agent.c */

ENTERPRISE_FUNC_0ARG_DEFINE_STUB(const char *, GetConsolePrefix)
{
    return "cf3";
}


/* all agents: sysinfo.c */

ENTERPRISE_VOID_FUNC_1ARG_DEFINE_STUB(void, EnterpriseContext, ARG_UNUSED EvalContext *, ctx)
{
}

ENTERPRISE_VOID_FUNC_1ARG_DEFINE_STUB(void, LoadSlowlyVaryingObservations, ARG_UNUSED EvalContext *, ctx)
{
    Log(LOG_LEVEL_VERBOSE, "Extended system discovery is only available in CFEngine Enterprise");
}

/* all agents: cfstream.c, expand.c, generic_agent.c */


ENTERPRISE_FUNC_1ARG_DEFINE_STUB(const char *, PromiseID, ARG_UNUSED const Promise *, pp)
{
    return "";
}


/* all agents: logging.c */


ENTERPRISE_VOID_FUNC_3ARG_DEFINE_STUB(void, NotePromiseCompliance, ARG_UNUSED const Promise *, pp,
                                      ARG_UNUSED PromiseState, state, ARG_UNUSED const char *, reason)
{
}

ENTERPRISE_VOID_FUNC_4ARG_DEFINE_STUB(void, TrackValue, char *, date, double, kept, double, repaired, double, notkept)
{
}

ENTERPRISE_VOID_FUNC_2ARG_DEFINE_STUB(void, LogTotalCompliance, const char *, version, int, background_tasks)
{
    double total = (double) (PR_KEPT + PR_NOTKEPT + PR_REPAIRED) / 100.0;

    char string[CF_BUFSIZE] = { 0 };

    snprintf(string, CF_BUFSIZE,
             "Outcome of version %s (" CF_AGENTC "-%d): Promises observed to be kept %.0f%%, Promises repaired %.0f%%, Promises not repaired %.0f\%%",
             version, background_tasks,
             (double) PR_KEPT / total,
             (double) PR_REPAIRED / total,
             (double) PR_NOTKEPT / total);

    Log(LOG_LEVEL_VERBOSE, "Logging total compliance, total '%s'", string);

    char filename[CF_BUFSIZE];
    snprintf(filename, CF_BUFSIZE, "%s/%s", CFWORKDIR, CF_PROMISE_LOG);
    MapName(filename);

    FILE *fout = fopen(filename, "a");
    if (fout == NULL)
    {
        Log(LOG_LEVEL_ERR, "In total compliance logging, could not open file '%s'. (fopen: %s)", filename, GetErrorStr());
    }
    else
    {
        fprintf(fout, "%" PRIdMAX ",%" PRIdMAX ": %s\n", (intmax_t)CFSTARTTIME, (intmax_t)time(NULL), string);
        fclose(fout);
    }
}


/* network communication: cf-serverd.c, client_protocol.c, client_code.c, crypto.c */


ENTERPRISE_FUNC_1ARG_DEFINE_STUB(int, CfSessionKeySize, char, type)
{
    return CF_BLOWFISHSIZE;
}

ENTERPRISE_FUNC_0ARG_DEFINE_STUB(char, CfEnterpriseOptions)
{
    return 'c';
}

ENTERPRISE_FUNC_1ARG_DEFINE_STUB(const EVP_CIPHER *, CfengineCipher, char, type)
{
    return EVP_bf_cbc();
}

/* cf-agent: evalfunction.c */

ENTERPRISE_FUNC_6ARG_DEFINE_STUB(char *, GetRemoteScalar, EvalContext *, ctx, char *, proto, char *, handle,
                                 char *, server, int, encrypted, char *, rcv)
{
    Log(LOG_LEVEL_VERBOSE, "Access to server literals is only available in CFEngine Enterprise");
    return "";
}

ENTERPRISE_VOID_FUNC_3ARG_DEFINE_STUB(void, CacheUnreliableValue, char *, caller, char *, handle, char *, buffer)
{
    Log(LOG_LEVEL_VERBOSE, "Value fault-tolerance only available in CFEngine Enterprise");
}

ENTERPRISE_FUNC_3ARG_DEFINE_STUB(int, RetrieveUnreliableValue, char *, caller, char *, handle, char *, buffer)
{
    Log(LOG_LEVEL_VERBOSE, "Value fault-tolerance only available in CFEngine Enterprise");
    return false;
}

#if defined(__MINGW32__)
ENTERPRISE_FUNC_4ARG_DEFINE_STUB(int, GetRegistryValue, char *, key, char *, name, char *, buf, int, bufSz)
{
    return 0;
}
#endif

ENTERPRISE_FUNC_6ARG_DEFINE_STUB(void *, CfLDAPValue, char *, uri, char *, dn, char *, filter, char *, name, char *, scope, char *, sec)
{
    Log(LOG_LEVEL_ERR, "LDAP support only available in CFEngine Enterprise");
    return NULL;
}

ENTERPRISE_FUNC_6ARG_DEFINE_STUB(void *, CfLDAPList, char *, uri, char *, dn, char *, filter, char *, name, char *, scope, char *, sec)
{
    Log(LOG_LEVEL_ERR, "LDAP support only available in CFEngine Enterprise");
    return NULL;
}

ENTERPRISE_FUNC_8ARG_DEFINE_STUB(void *, CfLDAPArray, EvalContext *, ctx, const Bundle *, caller, char *, array, char *, uri, char *, dn,
                                 char *, filter, char *, scope, char *, sec)
{
    Log(LOG_LEVEL_ERR, "LDAP support only available in CFEngine Enterprise");
    return NULL;
}

<<<<<<< HEAD
ENTERPRISE_FUNC_7ARG_DEFINE_STUB(void *, CfRegLDAP, char *, uri, char *, dn, char *, filter, char *, name, char *, scope, char *, regex, char *, sec)
=======
void *CfRegLDAP(EvalContext *ctx, char *uri, char *dn, char *filter, char *name, char *scope, char *regex, char *sec)
>>>>>>> 97c9af0d
{
    Log(LOG_LEVEL_ERR, "LDAP support only available in CFEngine Enterprise");
    return NULL;
}

ENTERPRISE_FUNC_4ARG_DEFINE_STUB(bool, CFDB_HostsWithClass, EvalContext *, ctx, Rlist **, return_list, char *, class_name, char *, return_format)
{
    Log(LOG_LEVEL_ERR, "Host class counting is only available in CFEngine Enterprise");
    return false;
}

/* cf-serverd: server_transform.c, cf-serverd.c */

ENTERPRISE_VOID_FUNC_2ARG_DEFINE_STUB(void, TranslatePath, char *, new, const char *, old)
{
    strncpy(new, old, CF_BUFSIZE - 1);
}


ENTERPRISE_VOID_FUNC_2ARG_DEFINE_STUB(void, ShowPromises, ARG_UNUSED const Seq *, bundles, ARG_UNUSED const Seq *, bodies)
{
}

ENTERPRISE_VOID_FUNC_1ARG_DEFINE_STUB(void, ShowPromise, ARG_UNUSED const Promise *, pp)
{
}<|MERGE_RESOLUTION|>--- conflicted
+++ resolved
@@ -183,11 +183,7 @@
     return NULL;
 }
 
-<<<<<<< HEAD
-ENTERPRISE_FUNC_7ARG_DEFINE_STUB(void *, CfRegLDAP, char *, uri, char *, dn, char *, filter, char *, name, char *, scope, char *, regex, char *, sec)
-=======
-void *CfRegLDAP(EvalContext *ctx, char *uri, char *dn, char *filter, char *name, char *scope, char *regex, char *sec)
->>>>>>> 97c9af0d
+ENTERPRISE_FUNC_8ARG_DEFINE_STUB(void *, CfRegLDAP, EvalContext *, ctx, char *, uri, char *, dn, char *, filter, char *, name, char *, scope, char *, regex, char *, sec)
 {
     Log(LOG_LEVEL_ERR, "LDAP support only available in CFEngine Enterprise");
     return NULL;
