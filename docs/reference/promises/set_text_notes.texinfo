<<<<<<< HEAD
Note that typically, only a single value string, within a single selected
node, is set in each @code{set_text} promise (you may of course
=======

Note that typically, only a single value string, within a single edit
region, is set in each @code{set_text} promise (you may of course
>>>>>>> 0027e39f
have multiple promises that each set a value string).<|MERGE_RESOLUTION|>--- conflicted
+++ resolved
@@ -1,9 +1,4 @@
-<<<<<<< HEAD
+
 Note that typically, only a single value string, within a single selected
 node, is set in each @code{set_text} promise (you may of course
-=======
-
-Note that typically, only a single value string, within a single edit
-region, is set in each @code{set_text} promise (you may of course
->>>>>>> 0027e39f
 have multiple promises that each set a value string).