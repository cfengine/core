/*
   Copyright (C) CFEngine AS

   This file is part of CFEngine 3 - written and maintained by CFEngine AS.

   This program is free software; you can redistribute it and/or modify it
   under the terms of the GNU General Public License as published by the
   Free Software Foundation; version 3.

   This program is distributed in the hope that it will be useful,
   but WITHOUT ANY WARRANTY; without even the implied warranty of
   MERCHANTABILITY or FITNESS FOR A PARTICULAR PURPOSE.  See the
   GNU General Public License for more details.

  You should have received a copy of the GNU General Public License
  along with this program; if not, write to the Free Software
  Foundation, Inc., 59 Temple Place - Suite 330, Boston, MA  02111-1307, USA

  To the extent this program is licensed as part of the Enterprise
  versions of CFEngine, the applicable Commerical Open Source License
  (COSL) may apply to this file if you as a licensee so wish it. See
  included file COSL.txt.
*/

<<<<<<< HEAD
#include <net.h>
=======
#include "net.h"
#include "classic.h"
#include "tls_generic.h"
>>>>>>> e5c201f7

#include <logging.h>
#include <misc_lib.h>

/*************************************************************************/

/**
 * @param len is the number of bytes to send, or 0 if buffer is a
 *        '\0'-terminated string so strlen(buffer) can used.
 */
int SendTransaction(const ConnectionInfo *conn_info, const char *buffer, int len, char status)
{
    char work[CF_BUFSIZE] = { 0 };
    int ret;

    if (len == 0)
    {
        len = strlen(buffer);
    }

    if (len > CF_BUFSIZE - CF_INBAND_OFFSET)
    {
        Log(LOG_LEVEL_ERR, "SendTransaction: len (%d) > %d - %d",
            len, CF_BUFSIZE, CF_INBAND_OFFSET);
        return -1;
    }

    snprintf(work, CF_INBAND_OFFSET, "%c %d", status, len);

    memcpy(work + CF_INBAND_OFFSET, buffer, len);

    Log(LOG_LEVEL_DEBUG, "SendTransaction header:'%s'", work);
    LogRaw(LOG_LEVEL_DEBUG, "SendTransaction data: ",
           work + CF_INBAND_OFFSET, len);

    switch(conn_info->type)
    {
    case CF_PROTOCOL_CLASSIC:
        ret = SendSocketStream(conn_info->sd, work,
                               len + CF_INBAND_OFFSET);
        break;
    case CF_PROTOCOL_TLS:
        ret = TLSSend(conn_info->ssl, work, len + CF_INBAND_OFFSET);
        break;
    default:
        UnexpectedError("SendTransaction: ProtocolVersion %d!",
                        conn_info->type);
        ret = -1;
    }

    if (ret == -1)
        return -1;
    else
        return 0;
}

/*************************************************************************/

int ReceiveTransaction(const ConnectionInfo *conn_info, char *buffer, int *more)
{
    char proto[CF_INBAND_OFFSET + 1] = { 0 };
    char status = 'x';
    unsigned int len = 0;
    int ret;

    /* Get control channel. */
    switch(conn_info->type)
    {
    case CF_PROTOCOL_CLASSIC:
        ret = RecvSocketStream(conn_info->sd, proto, CF_INBAND_OFFSET);
        break;
    case CF_PROTOCOL_TLS:
        ret = TLSRecv(conn_info->ssl, proto, CF_INBAND_OFFSET);
        break;
    default:
        UnexpectedError("ReceiveTransaction: ProtocolVersion %d!",
                        conn_info->type);
        ret = -1;
    }
    if (ret == -1 || ret == 0)
        return ret;

    LogRaw(LOG_LEVEL_DEBUG, "ReceiveTransaction header: ",
           proto, CF_INBAND_OFFSET);

    ret = sscanf(proto, "%c %u", &status, &len);
    if (ret != 2)
    {
        Log(LOG_LEVEL_ERR,
            "ReceiveTransaction: Bad packet -- bogus header '%s'", proto);
        return -1;
    }

    if (len > CF_BUFSIZE - CF_INBAND_OFFSET)
    {
        Log(LOG_LEVEL_ERR,
            "ReceiveTransaction: Bad packet -- too long (len=%d)", len);
        return -1;
    }

    if (more != NULL)
    {
        if (status == 'm')
            *more = true;
        else
            *more = false;
    }

    /* Get data. */
    switch(conn_info->type)
    {
    case CF_PROTOCOL_CLASSIC:
        ret = RecvSocketStream(conn_info->sd, buffer, len);
        break;
    case CF_PROTOCOL_TLS:
        ret = TLSRecv(conn_info->ssl, buffer, len);
        break;
    default:
        UnexpectedError("ReceiveTransaction: ProtocolVersion %d!",
                        conn_info->type);
        ret = -1;
    }

    LogRaw(LOG_LEVEL_DEBUG, "ReceiveTransaction data: ", buffer, ret);

    return ret;
}

/*************************************************************************/

/*
  NB: recv() timeout interpretation differs under Windows: setting tv_sec to
  50 (and tv_usec to 0) results in a timeout of 0.5 seconds on Windows, but
  50 seconds on Linux.
*/

#ifdef __linux__

int SetReceiveTimeout(int fd, const struct timeval *tv)
{
    if (setsockopt(fd, SOL_SOCKET, SO_RCVTIMEO, (char*)tv, sizeof(struct timeval)))
    {
        return -1;
    }

    return 0;
}

#else

int SetReceiveTimeout(ARG_UNUSED int fd, ARG_UNUSED const struct timeval *tv)
{
    return 0;
}

#endif<|MERGE_RESOLUTION|>--- conflicted
+++ resolved
@@ -22,13 +22,9 @@
   included file COSL.txt.
 */
 
-<<<<<<< HEAD
 #include <net.h>
-=======
-#include "net.h"
-#include "classic.h"
-#include "tls_generic.h"
->>>>>>> e5c201f7
+#include <classic.h>
+#include <tls_generic.h>
 
 #include <logging.h>
 #include <misc_lib.h>
