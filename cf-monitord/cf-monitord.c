--- conflicted
+++ resolved
@@ -22,7 +22,6 @@
   included file COSL.txt.
 */
 
-<<<<<<< HEAD
 #include <generic_agent.h>
 #include <mon.h>
 
@@ -34,20 +33,7 @@
 #include <scope.h>
 #include <sysinfo.h>
 #include <man.h>
-=======
-#include "generic_agent.h"
-#include "mon.h"
-
-#include "env_context.h"
-#include "env_monitor.h"
-#include "conversion.h"
-#include "vars.h"
-#include "signals.h"
-#include "scope.h"
-#include "sysinfo.h"
-#include "man.h"
-#include "bootstrap.h"
->>>>>>> 97c9af0d
+#include <bootstrap.h>
 
 typedef enum
 {
