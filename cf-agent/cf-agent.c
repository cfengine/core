/*
   Copyright (C) CFEngine AS

   This file is part of CFEngine 3 - written and maintained by CFEngine AS.

   This program is free software; you can redistribute it and/or modify it
   under the terms of the GNU General Public License as published by the
   Free Software Foundation; version 3.

   This program is distributed in the hope that it will be useful,
   but WITHOUT ANY WARRANTY; without even the implied warranty of
   MERCHANTABILITY or FITNESS FOR A PARTICULAR PURPOSE.  See the
   GNU General Public License for more details.

  You should have received a copy of the GNU General Public License
  along with this program; if not, write to the Free Software
  Foundation, Inc., 59 Temple Place - Suite 330, Boston, MA  02111-1307, USA

  To the extent this program is licensed as part of the Enterprise
  versions of CFEngine, the applicable Commercial Open Source License
  (COSL) may apply to this file if you as a licensee so wish it. See
  included file COSL.txt.
*/

#include <generic_agent.h>

#include <actuator.h>
#include <audit.h>
#include <eval_context.h>
#include <verify_classes.h>
#include <verify_databases.h>
#include <verify_environments.h>
#include <verify_exec.h>
#include <verify_methods.h>
#include <verify_processes.h>
#include <verify_packages.h>
#include <verify_users.h>
#include <verify_services.h>
#include <verify_storage.h>
#include <verify_files.h>
#include <verify_files_utils.h>
#include <verify_vars.h>
#include <addr_lib.h>
#include <files_names.h>
#include <files_interfaces.h>
#include <files_repository.h>
#include <files_edit.h>
#include <files_properties.h>
#include <item_lib.h>
#include <vars.h>
#include <conversion.h>
#include <expand.h>
#include <locks.h>
#include <scope.h>
#include <matching.h>
#include <match_scope.h>
#include <instrumentation.h>
#include <promises.h>
#include <unix.h>
#include <attributes.h>
#include <communication.h>
#include <signals.h>
#include <nfs.h>
#include <processes_select.h>
#include <list.h>
#include <fncall.h>
#include <rlist.h>
#include <agent-diagnostics.h>
#include <known_dirs.h>
#include <cf-agent-enterprise-stubs.h>
#include <syslog_client.h>
#include <man.h>
#include <bootstrap.h>
#include <misc_lib.h>
#include <buffer.h>
#include <loading.h>

#include <mod_common.h>

typedef enum
{
    TYPE_SEQUENCE_META,
    TYPE_SEQUENCE_VARS,
    TYPE_SEQUENCE_DEFAULTS,
    TYPE_SEQUENCE_CONTEXTS,
    TYPE_SEQUENCE_INTERFACES,
    TYPE_SEQUENCE_USERS,
    TYPE_SEQUENCE_FILES,
    TYPE_SEQUENCE_PACKAGES,
    TYPE_SEQUENCE_ENVIRONMENTS,
    TYPE_SEQUENCE_METHODS,
    TYPE_SEQUENCE_PROCESSES,
    TYPE_SEQUENCE_SERVICES,
    TYPE_SEQUENCE_COMMANDS,
    TYPE_SEQUENCE_STORAGE,
    TYPE_SEQUENCE_DATABASES,
    TYPE_SEQUENCE_REPORTS,
    TYPE_SEQUENCE_NONE
} TypeSequence;

#ifdef HAVE_AVAHI_CLIENT_CLIENT_H
#ifdef HAVE_AVAHI_COMMON_ADDRESS_H
#include <findhub.h>
#endif
#endif

#include <ornaments.h>


extern int PR_KEPT;
extern int PR_REPAIRED;
extern int PR_NOTKEPT;

static bool ALLCLASSESREPORT = false; /* GLOBAL_P */
static bool ALWAYS_VALIDATE = false; /* GLOBAL_P */
static bool CFPARANOID = false; /* GLOBAL_P */

static const Rlist *ACCESSLIST = NULL; /* GLOBAL_P */

static int CFA_BACKGROUND = 0; /* GLOBAL_X */
static int CFA_BACKGROUND_LIMIT = 1; /* GLOBAL_P */

static Item *PROCESSREFRESH = NULL; /* GLOBAL_P */

static const char *const AGENT_TYPESEQUENCE[] =
{
    "meta",
    "vars",
    "defaults",
    "classes",                  /* Maelstrom order 2 */
    "interfaces",
    "users",
    "files",
    "packages",
    "guest_environments",
    "methods",
    "processes",
    "services",
    "commands",
    "storage",
    "databases",
    "reports",
    NULL
};

/*******************************************************************/
/* Agent specific variables                                        */
/*******************************************************************/

static void ThisAgentInit(void);
static GenericAgentConfig *CheckOpts(int argc, char **argv);
static char **TranslateOldBootstrapOptionsSeparate(int *argc_new, char **argv);
static char **TranslateOldBootstrapOptionsConcatenated(int argc, char **argv);
static void FreeStringArray(int size, char **array);
static void CheckAgentAccess(const Rlist *list, const Policy *policy);
static void KeepControlPromises(EvalContext *ctx, const Policy *policy);
static PromiseResult KeepAgentPromise(EvalContext *ctx, const Promise *pp, void *param);
static int NewTypeContext(TypeSequence type);
static void DeleteTypeContext(EvalContext *ctx, TypeSequence type);
static void ClassBanner(EvalContext *ctx, TypeSequence type);
static PromiseResult ParallelFindAndVerifyFilesPromises(EvalContext *ctx, const Promise *pp);
static bool VerifyBootstrap(void);
static void KeepPromiseBundles(EvalContext *ctx, const Policy *policy, GenericAgentConfig *config);
static void KeepPromises(EvalContext *ctx, const Policy *policy, GenericAgentConfig *config);
static int NoteBundleCompliance(const Bundle *bundle, int save_pr_kept, int save_pr_repaired, int save_pr_notkept);
static void AllClassesReport(const EvalContext *ctx);
static bool HasAvahiSupport(void);
static int AutomaticBootstrap(GenericAgentConfig *config);

/*******************************************************************/
/* Command line options                                            */
/*******************************************************************/

static const char *const CF_AGENT_SHORT_DESCRIPTION =
    "evaluate CFEngine policy code and actuate change to the system.";

static const char *const CF_AGENT_MANPAGE_LONG_DESCRIPTION =
        "cf-agent evaluates policy code and makes changes to the system. Policy bundles are evaluated in the order of the "
        "provided bundlesequence (this is normally specified in the common control body). "
        "For each bundle, cf-agent groups promise statements according to their type. Promise types are then evaluated in a preset "
        "order to ensure fast system convergence to policy.\n";

static const struct option OPTIONS[] =
{
    {"bootstrap", required_argument, 0, 'B'},
    {"bundlesequence", required_argument, 0, 'b'},
    {"debug", no_argument, 0, 'd'},
    {"define", required_argument, 0, 'D'},
    {"self-diagnostics", optional_argument, 0, 'x'},
    {"dry-run", no_argument, 0, 'n'},
    {"file", required_argument, 0, 'f'},
    {"help", no_argument, 0, 'h'},
    {"inform", no_argument, 0, 'I'},
    {"negate", required_argument, 0, 'N'},
    {"no-lock", no_argument, 0, 'K'},
    {"verbose", no_argument, 0, 'v'},
    {"version", no_argument, 0, 'V'},
    {"legacy-output", no_argument, 0, 'l'},
    {"color", optional_argument, 0, 'C'},
    {"no-extensions", no_argument, 0, 'E'},
    {NULL, 0, 0, '\0'}
};

static const char *const HINTS[] =
{
    "Bootstrap CFEngine to the given policy server IP, hostname or :avahi (automatic detection)",
    "Set or override bundlesequence from command line",
    "Enable debugging output",
    "Define a list of comma separated classes to be defined at the start of execution",
    "Run checks to diagnose a CFEngine agent installation",
    "All talk and no action mode - make no changes, only inform of promises not kept",
    "Specify an alternative input file than the default",
    "Print the help message",
    "Print basic information about changes made to the system, i.e. promises repaired",
    "Define a list of comma separated classes to be undefined at the start of execution",
    "Ignore locking constraints during execution (ifelapsed/expireafter) if \"too soon\" to run",
    "Output verbose information about the behaviour of the agent",
    "Output the version of the software",
    "Use legacy output format",
    "Enable colorized output. Possible values: 'always', 'auto', 'never'. If option is used, the default value is 'auto'",
    "Disable extension loading (used while upgrading)",
    NULL
};

/*******************************************************************/

int main(int argc, char *argv[])
{
#ifdef HAVE_LIBXML2
        xmlInitParser();
#endif
    struct timespec start = BeginMeasure();

    GenericAgentConfig *config = CheckOpts(argc, argv);
    EvalContext *ctx = EvalContextNew();
    GenericAgentConfigApply(ctx, config);

    GenericAgentDiscoverContext(ctx, config);

    Policy *policy = NULL;
    if (GenericAgentCheckPolicy(config, ALWAYS_VALIDATE, true))
    {
        policy = LoadPolicy(ctx, config);
    }
    else if (config->tty_interactive)
    {
        exit(EXIT_FAILURE);
    }
    else
    {
        Log(LOG_LEVEL_ERR, "CFEngine was not able to get confirmation of promises from cf-promises, so going to failsafe");
        EvalContextClassPutHard(ctx, "failsafe_fallback", "attribute_name=Errors,source=agent");
        GenericAgentConfigSetInputFile(config, GetInputDir(), "failsafe.cf");
        policy = LoadPolicy(ctx, config);
    }
    assert(policy);

    ThisAgentInit();
    BeginAudit();
    KeepPromises(ctx, policy, config);

    if (ALLCLASSESREPORT)
    {
        AllClassesReport(ctx);
    }

    // only note class usage when default policy is run
    Nova_NoteClassUsage(ctx, config);
    Nova_NoteVarUsageDB(ctx, config);
    Nova_TrackExecution(config->input_file);
    PurgeLocks();
    BackupLockDatabase();

    PolicyDestroy(policy); /* Can we safely do this earlier ? */
    int ret = 0;
    if (config->agent_specific.agent.bootstrap_policy_server && !VerifyBootstrap())
    {
        RemovePolicyServerFile(GetWorkDir());
        WriteAmPolicyHubFile(GetWorkDir(), false);
        ret = 1;
    }

    EndAudit(ctx, CFA_BACKGROUND);

    GenerateDiffReports(config);
    Nova_NoteAgentExecutionPerformance(config->input_file, start);

    GenericAgentFinalize(ctx, config);

#ifdef HAVE_LIBXML2
        xmlCleanupParser();
#endif

    return ret;
}

/*******************************************************************/
/* Level 1                                                         */
/*******************************************************************/

static GenericAgentConfig *CheckOpts(int argc, char **argv)
{
    extern char *optarg;
    int c;
    GenericAgentConfig *config = GenericAgentConfigNewDefault(AGENT_TYPE_AGENT);

/* DEPRECATED:
   --policy-server (-s) is deprecated in community version 3.5.0.
   Support rewrite from some common old bootstrap options (until community version 3.6.0?).
 */

    int argc_new = argc;
    char **argv_tmp = TranslateOldBootstrapOptionsSeparate(&argc_new, argv);
    char **argv_new = TranslateOldBootstrapOptionsConcatenated(argc_new, argv_tmp);
    FreeStringArray(argc_new, argv_tmp);

    /* true if cf-agent is executed by cf-serverd in response to a cf-runagent invocation.
     * In that case, prohibit file-input, no-lock and dry-runs to prevent remote execution of
     * arbitrary policy and DoS attacks.
     */
    bool cfruncommand = false;

    while ((c = getopt_long(argc_new, argv_new, "dvnKIf:D:N:VxMB:b:hlC::E", OPTIONS, NULL)) != EOF)
    {
        switch ((char) c)
        {
        case 'l':
            LEGACY_OUTPUT = true;
            break;

        case 'f':
            GenericAgentConfigSetInputFile(config, GetInputDir(), optarg);
            MINUSF = true;
            break;

        case 'b':
            if (optarg)
            {
                Rlist *bundlesequence = RlistFromSplitString(optarg, ',');
                GenericAgentConfigSetBundleSequence(config, bundlesequence);
                RlistDestroy(bundlesequence);
            }
            break;

        case 'd':
            LogSetGlobalLevel(LOG_LEVEL_DEBUG);
            break;

        case 'B':
            {
                if (!BootstrapAllowed())
                {
                    Log(LOG_LEVEL_ERR, "Not enough privileges to bootstrap CFEngine");
                    exit(EXIT_FAILURE);
                }

                if(strcmp(optarg, ":avahi") == 0)
                {
                    if(!HasAvahiSupport())
                    {
                        Log(LOG_LEVEL_ERR, "Avahi support is not built in, please see options to the configure script and rebuild CFEngine");
                        exit(EXIT_FAILURE);
                    }

                    int err = AutomaticBootstrap(config);
                    if (err < 0)
                    {
                        Log(LOG_LEVEL_ERR, "Automatic bootstrap failed, error code '%d'", err);
                        exit(EXIT_FAILURE);
                    }
                    break;
                }

                if(IsLoopbackAddress(optarg))
                {
                    Log(LOG_LEVEL_ERR, "Cannot bootstrap to a loopback address");
                    exit(EXIT_FAILURE);
                }

                // temporary assure that network functions are working
                OpenNetwork();

                char mapped_policy_server[CF_MAX_IP_LEN] = "";
                if (Hostname2IPString(mapped_policy_server, optarg,
                                      sizeof(mapped_policy_server)) == -1)
                {
                    Log(LOG_LEVEL_ERR,
                        "Could not resolve hostname '%s', unable to bootstrap",
                        optarg);
                    exit(EXIT_FAILURE);
                }

                CloseNetwork();

                MINUSF = true;
                config->ignore_locks = true;
                GenericAgentConfigSetInputFile(config, GetInputDir(),
                                               "promises.cf");
                config->agent_specific.agent.bootstrap_policy_server =
                    xstrdup(mapped_policy_server);
            }
            break;

        case 'K':
            config->ignore_locks = true;
            break;

        case 'D':
            {
                StringSet *defined_classes = StringSetFromString(optarg, ',');
                cfruncommand = StringSetContains(defined_classes, "cfruncommand");
                config->heap_soft = defined_classes;
            }
            break;

        case 'N':
            config->heap_negated = StringSetFromString(optarg, ',');
            break;

        case 'I':
            LogSetGlobalLevel(LOG_LEVEL_INFO);
            break;

        case 'v':
            LogSetGlobalLevel(LOG_LEVEL_VERBOSE);
            break;

        case 'n':
            DONTDO = true;
            config->ignore_locks = true;
            break;

        case 'V':
            {
                Writer *w = FileWriter(stdout);
                GenericAgentWriteVersion(w);
                FileWriterDetach(w);
            }
            exit(EXIT_SUCCESS);

        case 'h':
            {
                Writer *w = FileWriter(stdout);
                GenericAgentWriteHelp(w, "cf-agent", OPTIONS, HINTS, true);
                FileWriterDetach(w);
            }
            exit(EXIT_SUCCESS);

        case 'M':
            {
                Writer *out = FileWriter(stdout);
                ManPageWrite(out, "cf-agent", time(NULL),
                             CF_AGENT_SHORT_DESCRIPTION,
                             CF_AGENT_MANPAGE_LONG_DESCRIPTION,
                             OPTIONS, HINTS,
                             true);
                FileWriterDetach(out);
                exit(EXIT_SUCCESS);
            }

        case 'x':
            {
                const char *workdir = GetWorkDir();
                const char *inputdir = GetInputDir();
                const char *logdir = GetLogDir();
                strcpy(CFWORKDIR, workdir);
                Writer *out = FileWriter(stdout);
                WriterWriteF(out, "self-diagnostics for agent using workdir '%s'\n", workdir);
                WriterWriteF(out, "self-diagnostics for agent using inputdir '%s'\n", inputdir);
                WriterWriteF(out, "self-diagnostics for agent using logdir '%s'\n", logdir);

                AgentDiagnosticsRun(workdir, AgentDiagnosticsAllChecks(), out);
                AgentDiagnosticsRunAllChecksNova(workdir, out, &AgentDiagnosticsRun, &AgentDiagnosticsResultNew);
                FileWriterDetach(out);
            }
            exit(EXIT_SUCCESS);

        case 'C':
            if (!GenericAgentConfigParseColor(config, optarg))
            {
                exit(EXIT_FAILURE);
            }
            break;

        case 'E':
            extension_libraries_disable();
            break;

        default:
            {
                Writer *w = FileWriter(stdout);
                GenericAgentWriteHelp(w, "cf-agent", OPTIONS, HINTS, true);
                FileWriterDetach(w);
            }
            exit(EXIT_FAILURE);
        }
    }

    if (!GenericAgentConfigParseArguments(config, argc_new - optind,
                                          argv_new + optind))
    {
        Log(LOG_LEVEL_ERR, "Too many arguments");
        exit(EXIT_FAILURE);
    }

    if (cfruncommand)
    {
        /* Do not allow remote cf-agent executions that imply no-lock
         * or execution of a file other that promises.cf.
         */
        if (config->ignore_locks)
        {
            Log(LOG_LEVEL_ERR, "Remote execution cannot ignore locks");
            exit(EXIT_FAILURE);
        }
        if (MINUSF) // GenericAgentConfigSetInputFile also sets MINUSF
        {
            Log(LOG_LEVEL_ERR, "Specifying input files is not allowed for remote execution");
            exit(EXIT_FAILURE);
        }
    }

    FreeStringArray(argc_new, argv_new);

    return config;
}


static char **TranslateOldBootstrapOptionsSeparate(int *argc_new, char **argv)
{
    int i;
    int policy_server_argnum = 0;
    int server_address_argnum = 0;
    int bootstrap_argnum = 0;
    int argc = *argc_new;

    for(i = 0; i < argc; i++)
    {
        if(strcmp(argv[i], "--policy-server") == 0 || strcmp(argv[i], "-s") == 0)
        {
            policy_server_argnum = i;
        }

        if(strcmp(argv[i], "--bootstrap") == 0 || strcmp(argv[i], "-B") == 0)
        {
            bootstrap_argnum = i;
        }
    }

    if(policy_server_argnum > 0)
    {
        if(policy_server_argnum + 1 < argc)
        {
            server_address_argnum = policy_server_argnum + 1;
        }
    }

    char **argv_new;

    if(bootstrap_argnum > 0 && server_address_argnum > 0)
    {
        Log(LOG_LEVEL_WARNING, "Deprecated bootstrap options detected. The --policy-server (-s) option is deprecated from CFEngine community version 3.5.0."
            "Please provide the address argument to --bootstrap (-B) instead. Rewriting your arguments now, but you need to adjust them as this support will be removed soon.");

        *argc_new = argc - 1;  // --policy-server deprecated
        argv_new = xcalloc(1, sizeof(char *) * (*argc_new + 1));

        int new_i = 0;

        for(i = 0; i < argc; i++)
        {
            if(i == bootstrap_argnum)
            {
                argv_new[new_i++] = xstrdup(argv[bootstrap_argnum]);
                argv_new[new_i++] = xstrdup(argv[server_address_argnum]);
            }
            else if(i == server_address_argnum)
            {
                // skip: handled above
            }
            else if(i == policy_server_argnum)
            {
                // skip: deprecated
            }
            else
            {
                argv_new[new_i++] = xstrdup(argv[i]);
            }
        }
    }
    else
    {
        argv_new = xcalloc(1, sizeof(char *) * (*argc_new + 1));

        for(i = 0; i < argc; i++)
        {
            argv_new[i] = xstrdup(argv[i]);
        }
    }

    return argv_new;
}


static char **TranslateOldBootstrapOptionsConcatenated(int argc, char **argv)
{
    char **argv_new = xcalloc(1, sizeof(char *) * (argc + 1));

    for(int i = 0; i < argc; i++)
    {
        if(strcmp(argv[i], "-Bs") == 0)
        {
            Log(LOG_LEVEL_WARNING, "Deprecated bootstrap options detected. The --policy-server (-s) option is deprecated from CFEngine community version 3.5.0."
                "Please provide the address argument to --bootstrap (-B) instead. Rewriting your arguments now, but you need to adjust them as this support will be removed soon.");
            argv_new[i] = xstrdup("-B");
        }
        else
        {
            argv_new[i] = xstrdup(argv[i]);
        }
    }

    return argv_new;
}


static void FreeStringArray(int size, char **array)
{
    for(int i = 0; i < size; i++)
    {
        free(array[i]);
    }

    free(array);
}

/*******************************************************************/

static void ThisAgentInit(void)
{
    FILE *fp;
    char filename[CF_BUFSIZE];

#ifdef HAVE_SETSID
    Log(LOG_LEVEL_VERBOSE, "Setting session ID, becoming process group leader");
    setsid();
#endif

    signal(SIGINT, HandleSignalsForAgent);
    signal(SIGTERM, HandleSignalsForAgent);
    signal(SIGHUP, SIG_IGN);
    signal(SIGPIPE, SIG_IGN);
    signal(SIGUSR1, HandleSignalsForAgent);
    signal(SIGUSR2, HandleSignalsForAgent);

    CFA_MAXTHREADS = 30;
    EDITFILESIZE = 100000;

/*
  do not set signal(SIGCHLD,SIG_IGN) in agent near
  popen() - or else pclose will fail to return
  status which we need for setting returns
*/

    snprintf(filename, CF_BUFSIZE, "%s/cfagent.%s.log", GetLogDir(), VSYSNAME.nodename);
    MapName(filename);

    if ((fp = fopen(filename, "a")) != NULL)
    {
        fclose(fp);
    }
}

/*******************************************************************/

static void KeepPromises(EvalContext *ctx, const Policy *policy, GenericAgentConfig *config)
{
    KeepControlPromises(ctx, policy);
    KeepPromiseBundles(ctx, policy, config);
}

/*******************************************************************/
/* Level 2                                                         */
/*******************************************************************/

static void KeepControlPromises(EvalContext *ctx, const Policy *policy)
{
    Seq *constraints = ControlBodyConstraints(policy, AGENT_TYPE_AGENT);
    if (constraints)
    {
        for (size_t i = 0; i < SeqLength(constraints); i++)
        {
            Constraint *cp = SeqAt(constraints, i);

            if (!IsDefinedClass(ctx, cp->classes))
            {
                continue;
            }

            if (EvalContextVariableControlCommonGet(ctx, CommonControlFromString(cp->lval)))
            {
                /* Already handled in generic_agent */
                continue;
            }

            VarRef *ref = VarRefParseFromScope(cp->lval, "control_agent");
            const void *value = EvalContextVariableGet(ctx, ref, NULL);
            VarRefDestroy(ref);
            if (!value)
            {
                Log(LOG_LEVEL_ERR, "Unknown lval '%s' in agent control body", cp->lval);
                continue;
            }

            if (strcmp(cp->lval, CFA_CONTROLBODY[AGENT_CONTROL_MAXCONNECTIONS].lval) == 0)
            {
                CFA_MAXTHREADS = (int) IntFromString(value);
                Log(LOG_LEVEL_VERBOSE, "Setting maxconnections to %d", CFA_MAXTHREADS);
                continue;
            }

            if (strcmp(cp->lval, CFA_CONTROLBODY[AGENT_CONTROL_CHECKSUM_ALERT_TIME].lval) == 0)
            {
                CF_PERSISTENCE = (int) IntFromString(value);
                Log(LOG_LEVEL_VERBOSE, "Setting checksum_alert_time to %d", CF_PERSISTENCE);
                continue;
            }

            if (strcmp(cp->lval, CFA_CONTROLBODY[AGENT_CONTROL_AGENTFACILITY].lval) == 0)
            {
                SetFacility(value);
                continue;
            }

            if (strcmp(cp->lval, CFA_CONTROLBODY[AGENT_CONTROL_AGENTACCESS].lval) == 0)
            {
                ACCESSLIST = value;
                CheckAgentAccess(ACCESSLIST, policy);
                continue;
            }

            if (strcmp(cp->lval, CFA_CONTROLBODY[AGENT_CONTROL_REFRESH_PROCESSES].lval) == 0)
            {
                Log(LOG_LEVEL_VERBOSE, "Setting refresh_processes when starting to...");
                for (const Rlist *rp = value; rp != NULL; rp = rp->next)
                {
                    Log(LOG_LEVEL_VERBOSE, "%s", RlistScalarValue(rp));
                    // TODO: why is this only done in verbose mode?
                    // original commit says 'optimization'.
                    if (LogGetGlobalLevel() >= LOG_LEVEL_VERBOSE)
                    {
                        PrependItem(&PROCESSREFRESH, RlistScalarValue(rp), NULL);
                    }
                }
                continue;
            }

            if (strcmp(cp->lval, CFA_CONTROLBODY[AGENT_CONTROL_ABORTCLASSES].lval) == 0)
            {
                Log(LOG_LEVEL_VERBOSE, "Setting abort classes from ...");

                for (const Rlist *rp = value; rp != NULL; rp = rp->next)
                {
                    char name[CF_MAXVARSIZE] = "";

                    strlcpy(name, RlistScalarValue(rp), CF_MAXVARSIZE);

                    EvalContextHeapAddAbort(ctx, name, cp->classes);
                }

                continue;
            }

            if (strcmp(cp->lval, CFA_CONTROLBODY[AGENT_CONTROL_ABORTBUNDLECLASSES].lval) == 0)
            {
                Log(LOG_LEVEL_VERBOSE, "Setting abort bundle classes from ...");

                for (const Rlist *rp = value; rp != NULL; rp = rp->next)
                {
                    char name[CF_MAXVARSIZE] = "";
                    strlcpy(name, RlistScalarValue(rp), CF_MAXVARSIZE);

                    EvalContextHeapAddAbortCurrentBundle(ctx, name, cp->classes);
                }

                continue;
            }

            if (strcmp(cp->lval, CFA_CONTROLBODY[AGENT_CONTROL_ADDCLASSES].lval) == 0)
            {
                Log(LOG_LEVEL_VERBOSE, "Add classes ...");

                for (const Rlist *rp = value; rp != NULL; rp = rp->next)
                {
                    Log(LOG_LEVEL_VERBOSE, "... %s", RlistScalarValue(rp));
                    EvalContextClassPutSoft(ctx, RlistScalarValue(rp), CONTEXT_SCOPE_NAMESPACE, "source=environment");
                }

                continue;
            }

            if (strcmp(cp->lval, CFA_CONTROLBODY[AGENT_CONTROL_ALWAYSVALIDATE].lval) == 0)
            {
                ALWAYS_VALIDATE = BooleanFromString(value);
                Log(LOG_LEVEL_VERBOSE, "Setting alwaysvalidate to '%s'", ALWAYS_VALIDATE ? "true" : "false");
                continue;
            }

            if (strcmp(cp->lval, CFA_CONTROLBODY[AGENT_CONTROL_ALLCLASSESREPORT].lval) == 0)
            {
                ALLCLASSESREPORT = BooleanFromString(value);
                Log(LOG_LEVEL_VERBOSE, "Setting allclassesreport to '%s'", ALLCLASSESREPORT ? "true" : "false");
            }

            if (strcmp(cp->lval, CFA_CONTROLBODY[AGENT_CONTROL_SECUREINPUT].lval) == 0)
            {
                CFPARANOID = BooleanFromString(value);
                Log(LOG_LEVEL_VERBOSE, "Setting secure input to '%s'", CFPARANOID ? "true" : "false");
                continue;
            }

            if (strcmp(cp->lval, CFA_CONTROLBODY[AGENT_CONTROL_BINDTOINTERFACE].lval) == 0)
            {
<<<<<<< HEAD
                strlcpy(BINDINTERFACE, value, sizeof(BINDINTERFACE));
=======
                strlcpy(BINDINTERFACE, value, CF_BUFSIZE);
>>>>>>> bc86ae45
                Log(LOG_LEVEL_VERBOSE, "Setting bindtointerface to '%s'", BINDINTERFACE);
                continue;
            }

            if (strcmp(cp->lval, CFA_CONTROLBODY[AGENT_CONTROL_HASHUPDATES].lval) == 0)
            {
                bool enabled = BooleanFromString(value);

                SetChecksumUpdatesDefault(ctx, enabled);
                Log(LOG_LEVEL_VERBOSE, "Setting checksum updates to '%s'", enabled ? "true" : "false");
                continue;
            }

            if (strcmp(cp->lval, CFA_CONTROLBODY[AGENT_CONTROL_CHILDLIBPATH].lval) == 0)
            {
                char output[CF_BUFSIZE];

                snprintf(output, CF_BUFSIZE, "Setting LD_LIBRARY_PATH to '%s'", (const char *)value);
                if (putenv(xstrdup(output)) == 0)
                {
                    Log(LOG_LEVEL_VERBOSE, "Setting '%s'", output);
                }
                continue;
            }

            if (strcmp(cp->lval, CFA_CONTROLBODY[AGENT_CONTROL_DEFAULTCOPYTYPE].lval) == 0)
            {
                DEFAULT_COPYTYPE = value;
                Log(LOG_LEVEL_VERBOSE, "Setting defaultcopytype to '%s'", DEFAULT_COPYTYPE);
                continue;
            }

            if (strcmp(cp->lval, CFA_CONTROLBODY[AGENT_CONTROL_FSINGLECOPY].lval) == 0)
            {
                SINGLE_COPY_LIST = value;
                Log(LOG_LEVEL_VERBOSE, "Setting file single copy list");
                continue;
            }

            if (strcmp(cp->lval, CFA_CONTROLBODY[AGENT_CONTROL_FAUTODEFINE].lval) == 0)
            {
                SetFileAutoDefineList(value);
                Log(LOG_LEVEL_VERBOSE, "Setting file auto define list");
                continue;
            }

            if (strcmp(cp->lval, CFA_CONTROLBODY[AGENT_CONTROL_DRYRUN].lval) == 0)
            {
                DONTDO = BooleanFromString(value);
                Log(LOG_LEVEL_VERBOSE, "Setting dryrun to %c", DONTDO);
                continue;
            }

            if (strcmp(cp->lval, CFA_CONTROLBODY[AGENT_CONTROL_INFORM].lval) == 0)
            {
                bool inform = BooleanFromString(value);
                if (inform)
                {
                    LogSetGlobalLevel(MAX(LOG_LEVEL_INFO, LogGetGlobalLevel()));
                }
                else
                {
                    if (LogGetGlobalLevel() >= LOG_LEVEL_INFO)
                    {
                        LogSetGlobalLevel(LOG_LEVEL_NOTICE);
                    }
                }
                Log(LOG_LEVEL_VERBOSE, "body agent control, inform => '%s', sets new log level to '%s'",
                    inform ? "true" : "false", LogLevelToString(LogGetGlobalLevel()));
                continue;
            }

            if (strcmp(cp->lval, CFA_CONTROLBODY[AGENT_CONTROL_VERBOSE].lval) == 0)
            {
                bool verbose = BooleanFromString(value);
                if (verbose)
                {
                    LogSetGlobalLevel(MAX(LOG_LEVEL_VERBOSE, LogGetGlobalLevel()));
                }
                else
                {
                    if (LogGetGlobalLevel() >= LOG_LEVEL_VERBOSE)
                    {
                        LogSetGlobalLevel(LOG_LEVEL_INFO);
                    }
                }
                Log(LOG_LEVEL_VERBOSE, "body agent control, verbose => '%s', sets new log level to '%s'",
                    verbose ? "true" : "false", LogLevelToString(LogGetGlobalLevel()));
                continue;
            }

            if (strcmp(cp->lval, CFA_CONTROLBODY[AGENT_CONTROL_REPOSITORY].lval) == 0)
            {
                SetRepositoryLocation(value);
                Log(LOG_LEVEL_VERBOSE, "SET repository = %s", (const char *)value);
                continue;
            }

            if (strcmp(cp->lval, CFA_CONTROLBODY[AGENT_CONTROL_SKIPIDENTIFY].lval) == 0)
            {
                bool enabled = BooleanFromString(value);

                SetSkipIdentify(enabled);
                Log(LOG_LEVEL_VERBOSE, "Setting skipidentify to '%s'", enabled ? "true" : "false");
                continue;
            }

            if (strcmp(cp->lval, CFA_CONTROLBODY[AGENT_CONTROL_SUSPICIOUSNAMES].lval) == 0)
            {
                for (const Rlist *rp = value; rp != NULL; rp = rp->next)
                {
                    AddFilenameToListOfSuspicious(RlistScalarValue(rp));
                    Log(LOG_LEVEL_VERBOSE, "Considering '%s' as suspicious file", RlistScalarValue(rp));
                }

                continue;
            }

            if (strcmp(cp->lval, CFA_CONTROLBODY[AGENT_CONTROL_REPCHAR].lval) == 0)
            {
                char c = *(char *)value;

                SetRepositoryChar(c);
                Log(LOG_LEVEL_VERBOSE, "Setting repchar to '%c'", c);
                continue;
            }

            if (strcmp(cp->lval, CFA_CONTROLBODY[AGENT_CONTROL_MOUNTFILESYSTEMS].lval) == 0)
            {
                CF_MOUNTALL = BooleanFromString(value);
                Log(LOG_LEVEL_VERBOSE, "Setting mountfilesystems to '%s'", CF_MOUNTALL ? "true" : "false");
                continue;
            }

            if (strcmp(cp->lval, CFA_CONTROLBODY[AGENT_CONTROL_EDITFILESIZE].lval) == 0)
            {
                EDITFILESIZE = IntFromString(value);
                Log(LOG_LEVEL_VERBOSE, "Setting edit file size to %d", EDITFILESIZE);
                continue;
            }

            if (strcmp(cp->lval, CFA_CONTROLBODY[AGENT_CONTROL_IFELAPSED].lval) == 0)
            {
                VIFELAPSED = IntFromString(value);
                Log(LOG_LEVEL_VERBOSE, "Setting ifelapsed to %d", VIFELAPSED);
                continue;
            }

            if (strcmp(cp->lval, CFA_CONTROLBODY[AGENT_CONTROL_EXPIREAFTER].lval) == 0)
            {
                VEXPIREAFTER = IntFromString(value);
                Log(LOG_LEVEL_VERBOSE, "Setting expireafter to %d", VEXPIREAFTER);
                continue;
            }

            if (strcmp(cp->lval, CFA_CONTROLBODY[AGENT_CONTROL_TIMEOUT].lval) == 0)
            {
                CONNTIMEOUT = IntFromString(value);
                Log(LOG_LEVEL_VERBOSE, "Setting timeout = %jd", (intmax_t) CONNTIMEOUT);
                continue;
            }

            if (strcmp(cp->lval, CFA_CONTROLBODY[AGENT_CONTROL_MAX_CHILDREN].lval) == 0)
            {
                CFA_BACKGROUND_LIMIT = IntFromString(value);
                Log(LOG_LEVEL_VERBOSE, "Setting max_children to %d", CFA_BACKGROUND_LIMIT);
                if (CFA_BACKGROUND_LIMIT > 10)
                {
                    Log(LOG_LEVEL_ERR, "Silly value for max_children in agent control promise (%d > 10)",
                          CFA_BACKGROUND_LIMIT);
                    CFA_BACKGROUND_LIMIT = 1;
                }
                continue;
            }

            if (strcmp(cp->lval, CFA_CONTROLBODY[AGENT_CONTROL_ENVIRONMENT].lval) == 0)
            {
                Log(LOG_LEVEL_VERBOSE, "Setting environment variables from ...");

                for (const Rlist *rp = value; rp != NULL; rp = rp->next)
                {
                    assert(strchr(RlistScalarValue(rp), '=')); /* Valid for putenv() */
                    if (putenv(xstrdup(RlistScalarValue(rp))) != 0)
                    {
                        Log(LOG_LEVEL_ERR, "Failed to set environment variable '%s'. (putenv: %s)",
                            RlistScalarValue(rp), GetErrorStr());
                    }
                }

                continue;
            }
        }
    }

    const void *value = NULL;
    if ((value = EvalContextVariableControlCommonGet(ctx, COMMON_CONTROL_LASTSEEN_EXPIRE_AFTER)))
    {
        LASTSEENEXPIREAFTER = IntFromString(value) * 60;
    }

    if ((value = EvalContextVariableControlCommonGet(ctx, COMMON_CONTROL_FIPS_MODE)))
    {
        FIPS_MODE = BooleanFromString(value);
        Log(LOG_LEVEL_VERBOSE, "Setting FIPS mode to '%s'", FIPS_MODE ? "true" : "false");
    }

    if ((value = EvalContextVariableControlCommonGet(ctx, COMMON_CONTROL_SYSLOG_PORT)))
    {
        SetSyslogPort(IntFromString(value));
        Log(LOG_LEVEL_VERBOSE, "Setting syslog_port to '%s'", (const char *)value);
    }

    if ((value = EvalContextVariableControlCommonGet(ctx, COMMON_CONTROL_SYSLOG_HOST)))
    {
        /* Don't resolve syslog_host now, better do it per log request. */
        if (!SetSyslogHost(value))
        {
            Log(LOG_LEVEL_ERR,
                  "FAILed to set syslog_host, '%s' too long", (const char *)value);
        }
        else
        {
            Log(LOG_LEVEL_VERBOSE, "Setting syslog_host to '%s'", (const char *)value);
        }
    }

    Nova_Initialize(ctx);
}

/*********************************************************************/

static void KeepPromiseBundles(EvalContext *ctx, const Policy *policy, GenericAgentConfig *config)
{
    const Rlist *bundlesequence = NULL;
    if (config->bundlesequence)
    {
        Log(LOG_LEVEL_INFO, "Using command line specified bundlesequence");
        bundlesequence = config->bundlesequence;
    }
    else if (!(bundlesequence = EvalContextVariableControlCommonGet(ctx, COMMON_CONTROL_BUNDLESEQUENCE)))
    {
        Log(LOG_LEVEL_ERR, "No bundlesequence in the common control body");
        exit(EXIT_FAILURE);
    }

    bool ok = true;
    for (const Rlist *rp = bundlesequence; rp; rp = rp->next)
    {
        const char *name = NULL;

        switch (rp->val.type)
        {
        case RVAL_TYPE_SCALAR:
            name = RlistScalarValue(rp);
            if (strcmp(name, CF_NULL_VALUE) == 0)
            {
                continue;
            }

            break;
        case RVAL_TYPE_FNCALL:
            name = RlistFnCallValue(rp)->name;
            break;

        default:
            name = NULL;
            {
                Writer *w = StringWriter();
                WriterWrite(w, "Illegal item found in bundlesequence: ");
                RvalWrite(w, rp->val);
                Log(LOG_LEVEL_ERR, "%s", StringWriterData(w));
                WriterClose(w);
            }
            ok = false;
            break;
        }

        if (!config->ignore_missing_bundles)
        {
            const Bundle *bp = EvalContextResolveBundleExpression(ctx, policy, name, "agent");
            if (!bp)
            {
                bp = EvalContextResolveBundleExpression(ctx, policy, name, "common");
            }

            if (!bp)
            {
                Log(LOG_LEVEL_ERR, "Bundle '%s' listed in the bundlesequence was not found", name);
                ok = false;
            }
        }
    }

    if (!ok)
    {
        FatalError(ctx, "Errors in agent bundles");
    }

    if (LEGACY_OUTPUT)
    {
        Writer *w = StringWriter();
        RlistWrite(w, bundlesequence);
        Log(LOG_LEVEL_VERBOSE, " -> Bundlesequence => %s", StringWriterData(w));
        WriterClose(w);
    }
    else
    {
        Writer *w = StringWriter();
        WriterWrite(w, "Using bundlesequence => ");
        RlistWrite(w, bundlesequence);
        Log(LOG_LEVEL_VERBOSE, "%s", StringWriterData(w));
        WriterClose(w);
    }

/* If all is okay, go ahead and evaluate */

    for (const Rlist *rp = bundlesequence; rp; rp = rp->next)
    {
        const char *name = NULL;
        const Rlist *args = NULL;

        switch (rp->val.type)
        {
        case RVAL_TYPE_FNCALL:
            name = RlistFnCallValue(rp)->name;
            args = RlistFnCallValue(rp)->args;
            break;
        default:
            name = RlistScalarValue(rp);
            args = NULL;
            break;
        }

        const Bundle *bp = EvalContextResolveBundleExpression(ctx, policy, name, "agent");
        if (!bp)
        {
            bp = EvalContextResolveBundleExpression(ctx, policy, name, "common");
        }

        if (bp)
        {
            BannerBundle(bp, args);
            EvalContextStackPushBundleFrame(ctx, bp, args, false);
            ScheduleAgentOperations(ctx, bp);
            EvalContextStackPopFrame(ctx);
        }
        else
        {
            if (config->ignore_missing_bundles)
            {
                Log(LOG_LEVEL_VERBOSE, "Ignoring missing bundle '%s'", name);
            }
            else
            {
                FatalError(ctx, "Bundlesequence contained unknown bundle reference '%s'", name);
            }
        }
    }
}

static void AllClassesReport(const EvalContext *ctx)
{
    char context_report_file[CF_BUFSIZE];
    snprintf(context_report_file, CF_BUFSIZE, "%s/state/allclasses.txt", CFWORKDIR);

    FILE *fp = NULL;
    if ((fp = fopen(context_report_file, "w")) == NULL)
    {
        Log(LOG_LEVEL_INFO, "Could not open allclasses cache file");
    }
    else
    {
        Writer *writer = FileWriter(fp);
        ClassTableIterator *iter = EvalContextClassTableIteratorNewGlobal(ctx, NULL, true, true);
        Class *cls = NULL;
        while ((cls = ClassTableIteratorNext(iter)))
        {
            char *expr = ClassRefToString(cls->ns, cls->name);
            WriterWriteF(writer, "%s\n", expr);
            free(expr);
        }
        ClassTableIteratorDestroy(iter);
        WriterClose(writer);
    }
}

PromiseResult ScheduleAgentOperations(EvalContext *ctx, const Bundle *bp)
// NB - this function can be called recursively through "methods"
{
    int save_pr_kept = PR_KEPT;
    int save_pr_repaired = PR_REPAIRED;
    int save_pr_notkept = PR_NOTKEPT;

    if (PROCESSREFRESH == NULL || (PROCESSREFRESH && IsRegexItemIn(ctx, PROCESSREFRESH, bp->name)))
    {
        DeleteItemList(PROCESSTABLE);
        PROCESSTABLE = NULL;
    }

    PromiseResult result = PROMISE_RESULT_SKIPPED;

    for (int pass = 1; pass < CF_DONEPASSES; pass++)
    {
        Log(LOG_LEVEL_VERBOSE, "Evaluating bundle pass %d", pass);

        for (TypeSequence type = 0; AGENT_TYPESEQUENCE[type] != NULL; type++)
        {
            ClassBanner(ctx, type);

            const PromiseType *sp = BundleGetPromiseType((Bundle *)bp, AGENT_TYPESEQUENCE[type]);

            if (!sp || SeqLength(sp->promises) == 0)
            {
                continue;
            }

            BannerPromiseType(bp->name, sp->name, pass);

            if (!NewTypeContext(type))
            {
                continue;
            }

            EvalContextStackPushPromiseTypeFrame(ctx, sp);
            for (size_t ppi = 0; ppi < SeqLength(sp->promises); ppi++)
            {
                Promise *pp = SeqAt(sp->promises, ppi);

                PromiseResult promise_result = ExpandPromise(ctx, pp, KeepAgentPromise, NULL);
                result = PromiseResultUpdate(result, promise_result);

                if (Abort(ctx))
                {
                    DeleteTypeContext(ctx, type);
                    EvalContextStackPopFrame(ctx);
                    NoteBundleCompliance(bp, save_pr_kept, save_pr_repaired, save_pr_notkept);
                    return result;
                }
            }

            DeleteTypeContext(ctx, type);
            EvalContextStackPopFrame(ctx);

            if (type == TYPE_SEQUENCE_CONTEXTS)
            {
                BundleResolve(ctx, bp);
            }
        }
    }

    NoteBundleCompliance(bp, save_pr_kept, save_pr_repaired, save_pr_notkept);
    return result;
}

/*********************************************************************/

#ifdef __MINGW32__

static void CheckAgentAccess(const Rlist *list, const Policy *policy)
{
}

#else

static void CheckAgentAccess(const Rlist *list, const Policy *policy)
{
    uid_t uid = getuid();

    for (const Rlist *rp = list; rp != NULL; rp = rp->next)
    {
        if (Str2Uid(RlistScalarValue(rp), NULL, NULL) == uid)
        {
            return;
        }
    }

    {
        StringSet *input_files = PolicySourceFiles(policy);
        StringSetIterator iter = StringSetIteratorInit(input_files);
        const char *input_file = NULL;
        while ((input_file = StringSetIteratorNext(&iter)))
        {
            struct stat sb;
            stat(input_file, &sb);

            if (ACCESSLIST)
            {
                bool access = false;
                for (const Rlist *rp2 = ACCESSLIST; rp2 != NULL; rp2 = rp2->next)
                {
                    if (Str2Uid(RlistScalarValue(rp2), NULL, NULL) == sb.st_uid)
                    {
                        access = true;
                        break;
                    }
                }

                if (!access)
                {
                    Log(LOG_LEVEL_ERR, "File '%s' is not owned by an authorized user (security exception)", input_file);
                    exit(EXIT_FAILURE);
                }
            }
            else if (CFPARANOID && IsPrivileged())
            {
                if (sb.st_uid != getuid())
                {
                    Log(LOG_LEVEL_ERR, "File '%s' is not owned by uid %ju (security exception)", input_file,
                          (uintmax_t)getuid());
                    exit(EXIT_FAILURE);
                }
            }
        }

        StringSetDestroy(input_files);
    }

    Log(LOG_LEVEL_ERR, "You are denied access to run this policy");
    exit(EXIT_FAILURE);
}
#endif /* !__MINGW32__ */

/*********************************************************************/

/**************************************************************/

static PromiseResult DefaultVarPromise(EvalContext *ctx, const Promise *pp)
{
    char *regex = PromiseGetConstraintAsRval(pp, "if_match_regex", RVAL_TYPE_SCALAR);
    bool okay = true;


    DataType value_type = CF_DATA_TYPE_NONE;
    const void *value = NULL;
    {
        VarRef *ref = VarRefParseFromScope(pp->promiser, "this");
        value = EvalContextVariableGet(ctx, ref, &value_type);
        VarRefDestroy(ref);
    }

    switch (value_type)
    {
    case CF_DATA_TYPE_STRING:
    case CF_DATA_TYPE_INT:
    case CF_DATA_TYPE_REAL:
        if (regex && !FullTextMatch(ctx, regex, value))
        {
            return PROMISE_RESULT_NOOP;
        }

        if (regex == NULL)
        {
            return PROMISE_RESULT_NOOP;
        }
        break;

    case CF_DATA_TYPE_STRING_LIST:
    case CF_DATA_TYPE_INT_LIST:
    case CF_DATA_TYPE_REAL_LIST:
        if (regex)
        {
            for (const Rlist *rp = value; rp != NULL; rp = rp->next)
            {
                if (FullTextMatch(ctx, regex, RlistScalarValue(rp)))
                {
                    okay = false;
                    break;
                }
            }

            if (okay)
            {
                return PROMISE_RESULT_NOOP;
            }
        }
        break;

    default:
        break;
    }

    {
        VarRef *ref = VarRefParseFromBundle(pp->promiser, PromiseGetBundle(pp));
        EvalContextVariableRemove(ctx, ref);
        VarRefDestroy(ref);
    }

    return VerifyVarPromise(ctx, pp, true);
}

static PromiseResult KeepAgentPromise(EvalContext *ctx, const Promise *pp, ARG_UNUSED void *param)
{
    assert(param == NULL);
    struct timespec start = BeginMeasure();

    PromiseResult result = PROMISE_RESULT_NOOP;

    if (strcmp("meta", pp->parent_promise_type->name) == 0 || strcmp("vars", pp->parent_promise_type->name) == 0)
    {
        result = VerifyVarPromise(ctx, pp, true);
    }
    else if (strcmp("defaults", pp->parent_promise_type->name) == 0)
    {
        result = DefaultVarPromise(ctx, pp);
    }
    else if (strcmp("classes", pp->parent_promise_type->name) == 0)
    {
        result = VerifyClassPromise(ctx, pp, NULL);
    }
    else if (strcmp("processes", pp->parent_promise_type->name) == 0)
    {
        result = VerifyProcessesPromise(ctx, pp);
    }
    else if (strcmp("storage", pp->parent_promise_type->name) == 0)
    {
        result = FindAndVerifyStoragePromises(ctx, pp);
        EndMeasurePromise(start, pp);
    }
    else if (strcmp("packages", pp->parent_promise_type->name) == 0)
    {
        result = VerifyPackagesPromise(ctx, pp);
        EndMeasurePromise(start, pp);
    }
    else if (strcmp("users", pp->parent_promise_type->name) == 0)
    {
        result = VerifyUsersPromise(ctx, pp);
        EndMeasurePromise(start, pp);
    }

    else if (strcmp("files", pp->parent_promise_type->name) == 0)
    {
        result = ParallelFindAndVerifyFilesPromises(ctx, pp);
        EndMeasurePromise(start, pp);
    }
    else if (strcmp("commands", pp->parent_promise_type->name) == 0)
    {
        result = VerifyExecPromise(ctx, pp);
        EndMeasurePromise(start, pp);
    }
    else if (strcmp("databases", pp->parent_promise_type->name) == 0)
    {
        result = VerifyDatabasePromises(ctx, pp);
        EndMeasurePromise(start, pp);
    }
    else if (strcmp("methods", pp->parent_promise_type->name) == 0)
    {
        result = VerifyMethodsPromise(ctx, pp);
        EndMeasurePromise(start, pp);
    }
    else if (strcmp("services", pp->parent_promise_type->name) == 0)
    {
        result = VerifyServicesPromise(ctx, pp);
        EndMeasurePromise(start, pp);
    }
    else if (strcmp("guest_environments", pp->parent_promise_type->name) == 0)
    {
        result = VerifyEnvironmentsPromise(ctx, pp);
        EndMeasurePromise(start, pp);
    }
    else if (strcmp("reports", pp->parent_promise_type->name) == 0)
    {
        result = VerifyReportPromise(ctx, pp);
    }
    else
    {
        result = PROMISE_RESULT_NOOP;
    }

    EvalContextLogPromiseIterationOutcome(ctx, pp, result);

    return result;
}

/*********************************************************************/
/* Type context                                                      */
/*********************************************************************/

static int NewTypeContext(TypeSequence type)
{
// get maxconnections

    switch (type)
    {
    case TYPE_SEQUENCE_ENVIRONMENTS:
        NewEnvironmentsContext();
        break;

    case TYPE_SEQUENCE_FILES:
        ConnectionsInit();
        break;

    case TYPE_SEQUENCE_PROCESSES:
        if (!LoadProcessTable(&PROCESSTABLE))
        {
            Log(LOG_LEVEL_ERR, "Unable to read the process table - cannot keep process promises");
            return false;
        }
        break;

    case TYPE_SEQUENCE_STORAGE:
#ifndef __MINGW32__                   // TODO: Run if implemented on Windows
        if (SeqLength(GetGlobalMountedFSList()))
        {
            DeleteMountInfo(GetGlobalMountedFSList());
            SeqClear(GetGlobalMountedFSList());
        }
#endif /* !__MINGW32__ */
        break;

    default:
        break;
    }

    return true;
}

/*********************************************************************/

static void DeleteTypeContext(EvalContext *ctx, TypeSequence type)
{
    switch (type)
    {
    case TYPE_SEQUENCE_ENVIRONMENTS:
        DeleteEnvironmentsContext();
        break;

    case TYPE_SEQUENCE_FILES:
        ConnectionsCleanup();
        break;

    case TYPE_SEQUENCE_PROCESSES:
        break;

    case TYPE_SEQUENCE_STORAGE:
        DeleteStorageContext();
        break;

    case TYPE_SEQUENCE_PACKAGES:
        ExecuteScheduledPackages(ctx);
        CleanScheduledPackages();
        break;

    default:
        break;
    }
}

/**************************************************************/

static void ClassBanner(EvalContext *ctx, TypeSequence type)
{
    if (type != TYPE_SEQUENCE_INTERFACES)  /* Just parsed all local classes */
    {
        return;
    }

    if (LEGACY_OUTPUT)
    {
        Log(LOG_LEVEL_VERBOSE, "     +  Private classes augmented:");

        ClassTableIterator *iter = EvalContextClassTableIteratorNewLocal(ctx);
        Class *cls = NULL;
        while ((cls = ClassTableIteratorNext(iter)))
        {
            Log(LOG_LEVEL_VERBOSE, "     +       %s", cls->name);
        }
        ClassTableIteratorDestroy(iter);
    }
    else
    {
        bool have_classes = false;
        Writer *w = StringWriter();

        WriterWrite(w, "Private classes augmented:");
        ClassTableIterator *iter = EvalContextClassTableIteratorNewLocal(ctx);
        Class *cls = NULL;
        while ((cls = ClassTableIteratorNext(iter)))
        {
            WriterWriteChar(w, ' ');
            WriterWrite(w, cls->name);
            have_classes = true;
        }
        ClassTableIteratorDestroy(iter);

        if (have_classes)
        {
            Log(LOG_LEVEL_VERBOSE, "%s", StringWriterData(w));
        }

        WriterClose(w);
    }
}

/**************************************************************/
/* Thread context                                             */
/**************************************************************/

#ifdef __MINGW32__

static PromiseResult ParallelFindAndVerifyFilesPromises(EvalContext *ctx, const Promise *pp)
{
    int background = PromiseGetConstraintAsBoolean(ctx, "background", pp);

    if (background)
    {
        Log(LOG_LEVEL_VERBOSE, "Background processing of files promises is not supported on Windows");
    }

    return FindAndVerifyFilesPromises(ctx, pp);
}

#else /* !__MINGW32__ */

static PromiseResult ParallelFindAndVerifyFilesPromises(EvalContext *ctx, const Promise *pp)
{
    int background = PromiseGetConstraintAsBoolean(ctx, "background", pp);
    pid_t child = 1;
    PromiseResult result = PROMISE_RESULT_SKIPPED;

    if (background)
    {
        if (CFA_BACKGROUND < CFA_BACKGROUND_LIMIT)
        {
            CFA_BACKGROUND++;
            Log(LOG_LEVEL_VERBOSE, "Spawning new process...");
            child = fork();

            if (child == 0)
            {
                ALARM_PID = -1;

                result = PromiseResultUpdate(result, FindAndVerifyFilesPromises(ctx, pp));

                Log(LOG_LEVEL_VERBOSE, "Exiting backgrounded promise");
                PromiseRef(LOG_LEVEL_VERBOSE, pp);
                _exit(EXIT_SUCCESS);
                // TODO: need to solve this
            }
        }
        else
        {
            Log(LOG_LEVEL_VERBOSE, "Promised parallel execution promised but exceeded the max number of promised background tasks, so serializing");
            background = 0;
        }
    }
    else
    {
        result = PromiseResultUpdate(result, FindAndVerifyFilesPromises(ctx, pp));
    }

    return result;
}

#endif /* !__MINGW32__ */

/**************************************************************/

static bool VerifyBootstrap(void)
{
    if (NULL_OR_EMPTY(POLICY_SERVER))
    {
        Log(LOG_LEVEL_ERR, "Bootstrapping failed, no policy server is specified");
        return false;
    }

    // we should at least have gotten promises.cf from the policy hub
    {
        char filename[CF_MAXVARSIZE];
        snprintf(filename, sizeof(filename), "%s/promises.cf", GetInputDir());
        MapName(filename);

        struct stat sb;
        if (stat(filename, &sb) == -1)
        {
            Log(LOG_LEVEL_ERR, "Bootstrapping failed, no input file at '%s' after bootstrap", filename);
            return false;
        }
    }

    // embedded failsafe.cf (bootstrap.c) contains a promise to start cf-execd (executed while running this cf-agent)
    DeleteItemList(PROCESSTABLE);
    PROCESSTABLE = NULL;
    LoadProcessTable(&PROCESSTABLE);

    if (!IsProcessNameRunning(".*cf-execd.*"))
    {
        Log(LOG_LEVEL_ERR, "Bootstrapping failed, cf-execd is not running");
        return false;
    }

    Log(LOG_LEVEL_NOTICE, "Bootstrap to '%s' completed successfully!", POLICY_SERVER);
    return true;
}

/**************************************************************/
/* Compliance comp                                            */
/**************************************************************/

static int NoteBundleCompliance(const Bundle *bundle, int save_pr_kept, int save_pr_repaired, int save_pr_notkept)
{
    double delta_pr_kept, delta_pr_repaired, delta_pr_notkept;
    double bundle_compliance = 0.0;
        
    delta_pr_kept = (double) (PR_KEPT - save_pr_kept);
    delta_pr_notkept = (double) (PR_NOTKEPT - save_pr_notkept);
    delta_pr_repaired = (double) (PR_REPAIRED - save_pr_repaired);

    if (delta_pr_kept + delta_pr_notkept + delta_pr_repaired <= 0)
    {
        Log(LOG_LEVEL_VERBOSE, "Zero promises executed for bundle '%s'", bundle->name);
        return PROMISE_RESULT_NOOP;
    }

    Log(LOG_LEVEL_VERBOSE, "Bundle Accounting Summary for '%s'", bundle->name);
    Log(LOG_LEVEL_VERBOSE, "Promises kept in '%s' = %.0lf", bundle->name, delta_pr_kept);
    Log(LOG_LEVEL_VERBOSE, "Promises not kept in '%s' = %.0lf", bundle->name, delta_pr_notkept);
    Log(LOG_LEVEL_VERBOSE, "Promises repaired in '%s' = %.0lf", bundle->name, delta_pr_repaired);
    
    bundle_compliance = (delta_pr_kept + delta_pr_repaired) / (delta_pr_kept + delta_pr_notkept + delta_pr_repaired);

    Log(LOG_LEVEL_VERBOSE, "Aggregate compliance (promises kept/repaired) for bundle '%s' = %.1lf%%",
          bundle->name, bundle_compliance * 100.0);
    LastSawBundle(bundle, bundle_compliance);

    // return the worst case for the bundle status
    
    if (delta_pr_notkept > 0)
    {
        return PROMISE_RESULT_FAIL;
    }

    if (delta_pr_repaired > 0)
    {
        return PROMISE_RESULT_CHANGE;
    }

    return PROMISE_RESULT_NOOP;
}

#if defined(HAVE_AVAHI_CLIENT_CLIENT_H) && defined(HAVE_AVAHI_COMMON_ADDRESS_H)

static bool HasAvahiSupport(void)
{
    return true;
}


static int AutomaticBootstrap(GenericAgentConfig *config)
{
    List *foundhubs = NULL;
    int hubcount = ListHubs(&foundhubs);
    int ret;

    switch(hubcount)
    {
    case -1:
        Log(LOG_LEVEL_ERR, "Error while trying to find a Policy Server");
        ret = -1;
        break;
    case 0:
        Log(LOG_LEVEL_ERR, "No hubs were found. Exiting.");
        ret = -1;
        break;
    case 1:
    {
        char *hostname = ((HostProperties*)foundhubs)->Hostname;
        char *ipaddr = ((HostProperties*)foundhubs)->IPAddress;
        Log(LOG_LEVEL_NOTICE, "Autodiscovered hub installed on hostname '%s', IP address '%s'",
            hostname, ipaddr);

        if (strlen(ipaddr) < sizeof(POLICY_SERVER))
        {
            config->agent_specific.agent.bootstrap_policy_server = xstrdup(ipaddr);
            ret = 0;
        }
        else
        {
            Log(LOG_LEVEL_ERR,  "Invalid autodiscovered hub IP address '%s'", ipaddr);
            ret = -1;
        }
        break;
    }
    default:
        Log(LOG_LEVEL_ERR, "Found more than one hub registered in the network. Please bootstrap manually using IP from the list below.");
        PrintList(foundhubs);
        ret = -1;
    };

	if (avahi_handle)
	{
		/*
		 * This case happens when dlopen does not manage to open the library.
		 */
    	dlclose(avahi_handle);
	}
    ListDestroy(&foundhubs);

    return ret;
}
#else

static bool HasAvahiSupport(void)
{
    return false;
}

static int AutomaticBootstrap(ARG_UNUSED GenericAgentConfig *config)
{
    ProgrammingError("Attempted automated bootstrap on a non-avahi build of CFEngine");
}

#endif // Avahi<|MERGE_RESOLUTION|>--- conflicted
+++ resolved
@@ -821,11 +821,7 @@
 
             if (strcmp(cp->lval, CFA_CONTROLBODY[AGENT_CONTROL_BINDTOINTERFACE].lval) == 0)
             {
-<<<<<<< HEAD
                 strlcpy(BINDINTERFACE, value, sizeof(BINDINTERFACE));
-=======
-                strlcpy(BINDINTERFACE, value, CF_BUFSIZE);
->>>>>>> bc86ae45
                 Log(LOG_LEVEL_VERBOSE, "Setting bindtointerface to '%s'", BINDINTERFACE);
                 continue;
             }
