--- conflicted
+++ resolved
@@ -165,15 +165,10 @@
                 am_policy_server |= IsDefinedClass(ctx, policy_server_ipv4_class, NULL);
             }
 
-<<<<<<< HEAD
-    EvalContextHeapPersistentLoadAll(ctx);
-    LoadSystemConstants();
-=======
             if (am_policy_server)
             {
                 Log(LOG_LEVEL_INFO, "Assuming role as policy server, with policy distribution point at %s/masterfiles", GetWorkDir());
                 EvalContextHeapAddHard(ctx, "am_policy_hub");
->>>>>>> 5b9269d2
 
                 if (!MasterfileExists(GetWorkDir()))
                 {
