--- conflicted
+++ resolved
@@ -1645,12 +1645,7 @@
               " !! Tree insertion into an empty file, using select_xpath, does not make sense");
         return false;
     }
-<<<<<<< HEAD
-
     else if ((!a.xml.haveselectxpath &&  (a.xml.havebuildxpath || xmlDocGetRootElement(pp->edcontext->xmldoc))))
-=======
-    else if ((!a.xml.haveselectxpath &&  xmlDocGetRootElement(pp->edcontext->xmldoc)))
->>>>>>> 715abc85
     {
         CfOut(cf_error, "Tree insertion requires select_xpath to be specified, unless inserting into an empty file",
               " !! ");
