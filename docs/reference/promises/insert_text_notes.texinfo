--- conflicted
+++ resolved
@@ -1,9 +1,4 @@
-<<<<<<< HEAD
+
 Note that typically, only a single value string, within a single specified
 node, is inserted in each @code{insert_text} promise (you may of course
-=======
-
-Note that typically, only a single value string, within a single edit
-region, is inserted in each @code{insert_text} promise (you may of course
->>>>>>> 0027e39f
 have multiple promises that each insert a value string).