/*
   Copyright (C) CFEngine AS

   This file is part of CFEngine 3 - written and maintained by CFEngine AS.

   This program is free software; you can redistribute it and/or modify it
   under the terms of the GNU General Public License as published by the
   Free Software Foundation; version 3.

   This program is distributed in the hope that it will be useful,
   but WITHOUT ANY WARRANTY; without even the implied warranty of
   MERCHANTABILITY or FITNESS FOR A PARTICULAR PURPOSE.  See the
   GNU General Public License for more details.

  You should have received a copy of the GNU General Public License
  along with this program; if not, write to the Free Software
  Foundation, Inc., 59 Temple Place - Suite 330, Boston, MA  02111-1307, USA

  To the extent this program is licensed as part of the Enterprise
  versions of CFEngine, the applicable Commerical Open Source License
  (COSL) may apply to this file if you as a licensee so wish it. See
  included file COSL.txt.
*/

/*********************************************************************/
/*                                                                   */
/*  Variable expansion in cf3                                        */
/*                                                                   */
/*********************************************************************/

#include "expand.h"

#include "misc_lib.h"
#include "env_context.h"
#include "policy.h"
#include "promises.h"
#include "vars.h"
#include "syntax.h"
#include "files_names.h"
#include "scope.h"
#include "matching.h"
#include "unix.h"
#include "attributes.h"
#include "fncall.h"
#include "args.h"
#include "iteration.h"
#include "audit.h"
#include "verify_vars.h"
#include "string_lib.h"


static void ExpandPromiseAndDo(EvalContext *ctx, const Promise *pp, Rlist *listvars,
                               PromiseActuator *ActOnPromise, void *param);
static void ExpandAndMapIteratorsFromScalar(EvalContext *ctx, const char *scope, Rlist **list_vars_out, Rlist **scalar_vars_out,
                                            Rlist **full_expansion, const char *string, size_t length, int level);
static void SetAnyMissingDefaults(EvalContext *ctx, Promise *pp);
static void CopyLocalizedIteratorsToBundleScope(EvalContext *ctx, const Bundle *bundle, const Rlist *listvars);
static void CopyLocalizedScalarsToBundleScope(EvalContext *ctx, const Bundle *bundle, const Rlist *scalars);
/*

Expanding variables is easy -- expanding lists automagically requires
some thought. Remember that

promiser <=> RVAL_TYPE_SCALAR
promisee <=> RVAL_TYPE_LIST

Expanding all bodies in the constraint list, we have

lval <=> RVAL_TYPE_LIST|RVAL_TYPE_SCALAR

Now the rule for variable substitution is that any list variable @(name)
substituted directly for a LIST is not iterated, but dropped into
place, i.e. in list-lvals and the promisee (since this would be
equivalent to a re-concatenation of the expanded separate promises)

Any list variable occuring within a scalar or in place of a scalar
is assumed to be iterated i.e. $(name).

To expand a promise, we build temporary hash tables. There are two
stages, to this - one is to create a promise copy including all of the
body templates and translate the parameters. This requires one round
of expansion with scopeid "body". Then we use this fully assembled promise
and expand vars and function calls.

To expand the variables in a promise we need to 

   -- first get all strings, also parameterized bodies, which
      could also be lists
                                                                     /
        //  MapIteratorsFromRval("scope",&lol,"ksajd$(one)$(two)...$(three)"); \/ 
        
   -- compile an ordered list of variables involved , with types -           /
      assume all are lists - these are never inside sub-bodies by design,  \/
      so all expansion data are in the promise itself
      can also be variables based on list items - derived like arrays x[i]

   -- Copy the promise to a temporary promise + constraint list, expanding one by one,   /
      then execute that                                                                \/

      -- In a sub-bundle, create a new context and make hashes of the the
      transferred variables in the temporary context

   -- bodies cannot contain iterators

   -- we've already checked types of lhs rhs, must match so an iterator
      can only be in a non-naked variable?
   
   -- form the outer loops to generate combinations

Note, we map the current context into a fluid context "this" that maps
every list into a scalar during iteration. Thus "this" never contains
lists. This presents a problem for absolute references like $(abs.var),
since these cannot be mapped into "this" without some magic.
   
**********************************************************************/

void ExpandPromise(EvalContext *ctx, Promise *pp, PromiseActuator *ActOnPromise, void *param)
{
    Rlist *listvars = NULL;
    Rlist *scalars = NULL;
    Promise *pcopy;

    // Set a default for packages here...general defaults that need to come before
    //fix me wth a general function SetMissingDefaults
    SetAnyMissingDefaults(ctx, pp);

    ScopeClear(NULL, "match");       /* in case we expand something expired accidentially */

    EvalContextStackPushPromiseFrame(ctx, pp);

    pcopy = DeRefCopyPromise(ctx, pp);

    MapIteratorsFromRval(ctx, PromiseGetBundle(pp)->name, &listvars, &scalars, (Rval) { pcopy->promiser, RVAL_TYPE_SCALAR });

    if (pcopy->promisee.item != NULL)
    {
        MapIteratorsFromRval(ctx, PromiseGetBundle(pp)->name, &listvars, &scalars, pp->promisee);
    }

    for (size_t i = 0; i < SeqLength(pcopy->conlist); i++)
    {
        Constraint *cp = SeqAt(pcopy->conlist, i);
        MapIteratorsFromRval(ctx, PromiseGetBundle(pp)->name, &listvars, &scalars, cp->rval);
    }

    CopyLocalizedIteratorsToBundleScope(ctx, PromiseGetBundle(pp), listvars);
    CopyLocalizedScalarsToBundleScope(ctx, PromiseGetBundle(pp), scalars);

    ExpandPromiseAndDo(ctx, pcopy, listvars, ActOnPromise, param);

    PromiseDestroy(pcopy);
    RlistDestroy(listvars);
    RlistDestroy(scalars);

    EvalContextStackPopFrame(ctx);
}

/*********************************************************************/

Rval ExpandDanglers(EvalContext *ctx, const char *ns, const char *scope, Rval rval, const Promise *pp)
{
    Rval final;

    /* If there is still work left to do, expand and replace alloc */

    switch (rval.type)
    {
    case RVAL_TYPE_SCALAR:

        if (IsCf3VarString(rval.item))
        {
            final = EvaluateFinalRval(ctx, ns, scope, rval, false, pp);
        }
        else
        {
            final = RvalCopy(rval);
        }
        break;

    case RVAL_TYPE_LIST:
        final = RvalCopy(rval);
        {
            Rlist *final_list = RvalRlistValue(final);
            RlistFlatten(ctx, &final_list);
            final.item = final_list;
        }
        break;

    default:
        final = RvalCopy(rval);
        break;
    }

    return final;
}

/*********************************************************************/

void MapIteratorsFromRval(EvalContext *ctx, const char *scopeid, Rlist **listvars, Rlist **scalars, Rval rval)
{
    Rlist *rp;
    FnCall *fp;

    if (rval.item == NULL)
    {
        return;
    }

    switch (rval.type)
    {
    case RVAL_TYPE_SCALAR:
        {
            char *val = (char *)rval.item;
            ExpandAndMapIteratorsFromScalar(ctx, scopeid, listvars, scalars, NULL, val, strlen(val), 0);
        }
        break;

    case RVAL_TYPE_LIST:
        for (rp = (Rlist *) rval.item; rp != NULL; rp = rp->next)
        {
            MapIteratorsFromRval(ctx, scopeid, listvars, scalars, (Rval) {rp->item, rp->type});
        }
        break;

    case RVAL_TYPE_FNCALL:
        fp = (FnCall *) rval.item;

        for (rp = (Rlist *) fp->args; rp != NULL; rp = rp->next)
        {
            Log(LOG_LEVEL_DEBUG, "Looking at arg for function-like object '%s'", fp->name);
            MapIteratorsFromRval(ctx, scopeid, listvars, scalars, (Rval) {rp->item, rp->type});
        }
        break;

    default:
        Log(LOG_LEVEL_DEBUG, "Unknown Rval type for scope '%s'", scopeid);
        break;
    }
}

/*********************************************************************/

static void RlistConcatInto(Rlist **dest, const Rlist *src, const char *extension)
{
    char temp[CF_EXPANDSIZE];
    const Rlist *it;
    int count = 0;

    if (!dest)
    {
        return;
    }

    for (it = src; it != NULL; it = it->next)
    {
        count++;
        snprintf(temp, CF_EXPANDSIZE, "%s%s", (char*)it->item, extension);
        RlistAppendScalarIdemp(dest, temp);
    }

    if (count == 0)
    {
        RlistAppendScalarIdemp(dest, extension);
    }
}

static void ExpandAndMapIteratorsFromScalar(EvalContext *ctx, const char *scopeid, Rlist **list_vars_out, Rlist **scalar_vars_out,
                                            Rlist **full_expansion, const char *string, size_t length, int level)
{
    char *sp;
    Rval rval;
    Rlist *tmp_list = NULL;
    char v[CF_BUFSIZE], buffer[CF_BUFSIZE];

    if (string == NULL)
    {
        return;
    }

    if (length >= CF_BUFSIZE)
    {
        ProgrammingError("ExpandAndMapIteratorsFromScalar called with invalid strlen");
    }

    strncpy(buffer, string, length);
    buffer[length] = '\0';

    for (sp = buffer; (*sp != '\0'); sp++)
    {
        v[0] = '\0';

        sscanf(sp, "%[^$]", v);

        if (full_expansion)
        {
            RlistConcatInto(&tmp_list, *full_expansion, v);
            RlistDestroy(*full_expansion);
            *full_expansion = tmp_list;
            tmp_list = NULL;
        }

        sp += strlen(v);

        if (*sp == '\0')
        {
            break;
        }

        if (*sp == '$')
        {
            if (ExtractInnerCf3VarString(sp, v))
            {
                Rlist *inner_expansion = NULL;
                Rlist *exp, *tmp;
                int success = 0;
                int increment;

                VarRef ref = VarRefParseFromScope(v, scopeid);

                increment = strlen(v) - 1 + 3;

                // Handle any embedded variables
                const char *substring = string + (sp - buffer) + 2;
                ExpandAndMapIteratorsFromScalar(ctx, scopeid, list_vars_out, scalar_vars_out, &inner_expansion, substring, strlen(v), level+1);

                for (exp = inner_expansion; exp != NULL; exp = exp->next)
                {
                    // If a list is non-local, i.e. $(bundle.var), map it to local $(bundle#var)

                    // NB without modifying variables as we map them, it's not
                    // possible to handle remote lists referenced by a variable
                    // scope. For example:
                    //  scope => "test."; var => "somelist"; $($(scope)$(var)) fails
                    //  varname => "test.somelist"; $($(varname)) also fails
                    // TODO Unless the consumer handles it?

                    VarRef inner_ref = VarRefParseFromScope(exp->item, scopeid);

                    // var is the expanded name of the variable in its native context
                    // finalname will be the mapped name in the local context "this."

                    if (EvalContextVariableGet(ctx, inner_ref, &rval, NULL))
                    {
                        char *mangled_inner_ref = IsQualifiedVariable(exp->item) ? VarRefMangle(inner_ref) : xstrdup(exp->item);

                        success++;
                        if (rval.type == RVAL_TYPE_LIST)
                        {
                            /* embedded iterators should be incremented fastest,
                               so order list -- and MUST return de-scoped name
                               else list expansion cannot map var to this.name */
<<<<<<< HEAD
                            if (!ScopeIsReserved(inner_ref.scope))
                            {
                                if (level > 0)
                                {
                                    RlistPrependScalarIdemp(list_vars_out, mangled_inner_ref);
                                }
                                else
                                {
                                    RlistAppendScalarIdemp(list_vars_out, mangled_inner_ref);
                                }
=======
                            if (level > 0)
                            {
                                RlistPrependScalarIdemp(list_vars_out, finalname);
                            }
                            else
                            {
                                RlistAppendScalarIdemp(list_vars_out, finalname);
>>>>>>> 006a85e1
                            }

                            if (full_expansion)
                            {
                                for (tmp = rval.item; tmp != NULL; tmp = tmp->next)
                                {
                                    // append each slist item to each of full_expansion
                                    RlistConcatInto(&tmp_list, *full_expansion, tmp->item);
                                }
                            }
                        }
                        else if (rval.type == RVAL_TYPE_SCALAR)
                        {
<<<<<<< HEAD
                            if (!ScopeIsReserved(inner_ref.scope))
                            {
                                RlistAppendScalarIdemp(scalar_vars_out, mangled_inner_ref);
                            }
=======
                            RlistAppendScalarIdemp(scalar_vars_out, finalname);

>>>>>>> 006a85e1
                            if (full_expansion)
                            {
                                // append the scalar value to each of full_expansion
                                RlistConcatInto(&tmp_list, *full_expansion, rval.item);
                            }
                        }

                        free(mangled_inner_ref);
                    }

                    VarRefDestroy(inner_ref);
                }
                RlistDestroy(inner_expansion);

                if (full_expansion)
                {
                    RlistDestroy(*full_expansion);
                    *full_expansion = tmp_list;
                    tmp_list = NULL;
                }

                // No need to map this.* even though it's technically qualified
<<<<<<< HEAD
                if (success && IsQualifiedVariable(v) && !ScopeIsReserved(ref.scope))
=======
                if (success && base_qualified &&
                    strcmp(base_scope, "this") != 0)
>>>>>>> 006a85e1
                {
                    char *dotpos = strchr(substring, '.');
                    if (dotpos)
                    {
                        *dotpos = CF_MAPPEDLIST;    // replace '.' with '#'
                    }

                    if (strchr(v, ':'))
                    {
                        char *colonpos = strchr(substring, ':');
                        if (colonpos)
                        {
                            *colonpos = '*';
                        }
                    }
                }

                VarRefDestroy(ref);

                sp += increment;
            }
        }
    }
}

/*********************************************************************/

Rlist *ExpandList(EvalContext *ctx, const char *ns, const char *scope, const Rlist *list, int expandnaked)
{
    Rlist *rp, *start = NULL;
    Rval returnval;
    char naked[CF_MAXVARSIZE];

    for (rp = (Rlist *) list; rp != NULL; rp = rp->next)
    {
        if (!expandnaked && (rp->type == RVAL_TYPE_SCALAR) && IsNakedVar(rp->item, '@'))
        {
            returnval.item = xstrdup(rp->item);
            returnval.type = RVAL_TYPE_SCALAR;
        }
        else if ((rp->type == RVAL_TYPE_SCALAR) && IsNakedVar(rp->item, '@'))
        {
            GetNaked(naked, rp->item);

            if (!IsExpandable(naked))
            {
                VarRef ref = VarRefParseFromScope(naked, scope);

                if (EvalContextVariableGet(ctx, ref, &returnval, NULL))
                {
                    returnval = ExpandPrivateRval(ctx, ns, scope, returnval);
                }
                else
                {
                    returnval = ExpandPrivateRval(ctx, ns, scope, (Rval) {rp->item, rp->type});
                }

                VarRefDestroy(ref);
            }
            else
            {
                returnval = ExpandPrivateRval(ctx, ns, scope, (Rval) {rp->item, rp->type});
            }
        }
        else
        {
            returnval = ExpandPrivateRval(ctx, ns, scope, (Rval) {rp->item, rp->type});
        }

        RlistAppend(&start, returnval.item, returnval.type);
        RvalDestroy(returnval);
    }

    return start;
}

/*********************************************************************/

Rval ExpandPrivateRval(EvalContext *ctx, const char *ns, const char *scope, Rval rval)
{
    char buffer[CF_EXPANDSIZE];
    FnCall *fp, *fpe;
    Rval returnval;

    // Allocates new memory for the copy
    returnval.item = NULL;
    returnval.type = RVAL_TYPE_NOPROMISEE;

    switch (rval.type)
    {
    case RVAL_TYPE_SCALAR:

        ExpandScalar(ctx, ns, scope, (char *) rval.item, buffer);
        returnval.item = xstrdup(buffer);
        returnval.type = RVAL_TYPE_SCALAR;
        break;

    case RVAL_TYPE_LIST:

        returnval.item = ExpandList(ctx, ns, scope, rval.item, true);
        returnval.type = RVAL_TYPE_LIST;
        break;

    case RVAL_TYPE_FNCALL:

        /* Note expand function does not mean evaluate function, must preserve type */
        fp = (FnCall *) rval.item;
        fpe = ExpandFnCall(ctx, ns, scope, fp);
        returnval.item = fpe;
        returnval.type = RVAL_TYPE_FNCALL;
        break;

    default:
        break;
    }

    return returnval;
}

/*********************************************************************/

Rval ExpandBundleReference(EvalContext *ctx, const char *ns, const char *scope, Rval rval)
{
    // Allocates new memory for the copy
    switch (rval.type)
    {
    case RVAL_TYPE_SCALAR:
    {
        char buffer[CF_EXPANDSIZE];

        ExpandScalar(ctx, ns, scope, (char *) rval.item, buffer);
        return (Rval) {xstrdup(buffer), RVAL_TYPE_SCALAR};
    }

    case RVAL_TYPE_FNCALL:
    {
        /* Note expand function does not mean evaluate function, must preserve type */
        FnCall *fp = (FnCall *) rval.item;

        return (Rval) {ExpandFnCall(ctx, ns, scope, fp), RVAL_TYPE_FNCALL};
    }

    default:
        return (Rval) {NULL, RVAL_TYPE_NOPROMISEE };
    }
}

/*********************************************************************/

static bool ExpandOverflow(const char *str1, const char *str2)
{
    int len = strlen(str2);

    if ((strlen(str1) + len) > (CF_EXPANDSIZE - CF_BUFFERMARGIN))
    {
        Log(LOG_LEVEL_ERR,
            "Expansion overflow constructing string. Increase CF_EXPANDSIZE macro. Tried to add '%s' to '%s'", str2,
              str1);
        return true;
    }

    return false;
}

/*********************************************************************/

bool ExpandScalar(const EvalContext *ctx, const char *ns, const char *scope, const char *string, char buffer[CF_EXPANDSIZE])
{
    const char *sp;
    Rval rval;
    int varstring = false;
    char currentitem[CF_EXPANDSIZE], temp[CF_BUFSIZE], name[CF_MAXVARSIZE];
    int increment, returnval = true;

    buffer[0] = '\0';

    if (string == 0 || strlen(string) == 0)
    {
        return false;
    }

    for (sp = string; /* No exit */ ; sp++)     /* check for varitems */
    {
        char var[CF_BUFSIZE];

        var[0] = '\0';

        increment = 0;

        if (*sp == '\0')
        {
            break;
        }

        currentitem[0] = '\0';
        StringNotMatchingSetCapped(sp,CF_EXPANDSIZE,"$",currentitem);

        if (ExpandOverflow(buffer, currentitem))
        {
            FatalError(ctx, "Can't expand varstring");
        }

        strlcat(buffer, currentitem, CF_EXPANDSIZE);
        sp += strlen(currentitem);

        Log(LOG_LEVEL_DEBUG, "  Aggregate result '%s', scanning at '%s' (current delta '%s')", buffer, sp, currentitem);

        if (*sp == '\0')
        {
            break;
        }

        if (*sp == '$')
        {
            switch (*(sp + 1))
            {
            case '(':
                ExtractOuterCf3VarString(sp, var);
                varstring = ')';
                if (strlen(var) == 0)
                {
                    strlcat(buffer, "$", CF_EXPANDSIZE);
                    continue;
                }
                break;

            case '{':
                ExtractOuterCf3VarString(sp, var);
                varstring = '}';
                if (strlen(var) == 0)
                {
                    strlcat(buffer, "$", CF_EXPANDSIZE);
                    continue;
                }
                break;

            default:
                strlcat(buffer, "$", CF_EXPANDSIZE);
                continue;
            }
        }

        currentitem[0] = '\0';

        temp[0] = '\0';
        ExtractInnerCf3VarString(sp, temp);

        if (IsCf3VarString(temp))
        {
            Log(LOG_LEVEL_DEBUG, "Nested variables '%s'", temp);
            ExpandScalar(ctx, ns, scope, temp, currentitem);
        }
        else
        {
            Log(LOG_LEVEL_DEBUG, "Delta '%s'", temp);
            strncpy(currentitem, temp, CF_BUFSIZE - 1);
        }

        increment = strlen(var) - 1;

        if (IsExpandable(currentitem))
        {
            return false;
        }

        DataType type = DATA_TYPE_NONE;
        bool variable_found = false;
        {
            VarRef ref = VarRefParseFromNamespaceAndScope(currentitem, ns, scope, CF_NS, '.');
            variable_found = EvalContextVariableGet(ctx, ref, &rval, &type);
            VarRefDestroy(ref);
        }

        if (variable_found)
        {
            switch (type)
            {
            case DATA_TYPE_STRING:
            case DATA_TYPE_INT:
            case DATA_TYPE_REAL:

                if (ExpandOverflow(buffer, (char *) rval.item))
                {
                    FatalError(ctx, "Can't expand varstring");
                }

                strlcat(buffer, (char *) rval.item, CF_EXPANDSIZE);
                break;

            case DATA_TYPE_STRING_LIST:
            case DATA_TYPE_INT_LIST:
            case DATA_TYPE_REAL_LIST:
            case DATA_TYPE_NONE:
                if (type == DATA_TYPE_NONE)
                {
                    Log(LOG_LEVEL_DEBUG,
                        "Can't expand inexistent variable '%s'", currentitem);
                }
                else
                {
                    Log(LOG_LEVEL_DEBUG,
                        "Expecting scalar, can't expand list variable '%s'",
                        currentitem);
                }

                if (varstring == '}')
                {
                    snprintf(name, CF_MAXVARSIZE, "${%s}", currentitem);
                }
                else
                {
                    snprintf(name, CF_MAXVARSIZE, "$(%s)", currentitem);
                }

                strlcat(buffer, name, CF_EXPANDSIZE);
                returnval = false;
                break;

            default:
                Log(LOG_LEVEL_DEBUG, "Returning Unknown Scalar ('%s' => '%s')", string, buffer);
                return false;

            }
        }
        else
        {
            Log(LOG_LEVEL_DEBUG, "Currently non existent or list variable '%s'", currentitem);

            if (varstring == '}')
            {
                snprintf(name, CF_MAXVARSIZE, "${%s}", currentitem);
            }
            else
            {
                snprintf(name, CF_MAXVARSIZE, "$(%s)", currentitem);
            }

            strlcat(buffer, name, CF_EXPANDSIZE);
            returnval = false;
        }

        sp += increment;
        currentitem[0] = '\0';
    }

    if (returnval)
    {
        Log(LOG_LEVEL_DEBUG, "Returning complete scalar expansion ('%s' => '%s')", string, buffer);

        /* Can we be sure this is complete? What about recursion */
    }
    else
    {
        Log(LOG_LEVEL_DEBUG, "Returning partial / best effort scalar expansion ('%s' => '%s')", string, buffer);
    }

    return returnval;
}

/*********************************************************************/

static void ExpandPromiseAndDo(EvalContext *ctx, const Promise *pp, Rlist *listvars, PromiseActuator *ActOnPromise, void *param)
{
    Rlist *lol = NULL;
    Promise *pexp;
    const int cf_null_cutoff = 5;
    const char *handle = PromiseGetHandle(pp);
    char v[CF_MAXVARSIZE];
    int cutoff = 0;

    lol = NewIterationContext(ctx, pp, PromiseGetBundle(pp)->ns, PromiseGetBundle(pp)->name, listvars);

    if (lol && EndOfIteration(lol))
    {
        DeleteIterationContext(lol);
        return;
    }

    while (NullIterators(lol))
    {
        IncrementIterationContext(lol);

        // In case a list is completely blank
        if (cutoff++ > cf_null_cutoff)
        {
            break;
        }
    }

    if (lol && EndOfIteration(lol))
    {
        DeleteIterationContext(lol);
        return;
    }

    do
    {
        char number[CF_SMALLBUF];

        /* Set scope "this" first to ensure list expansion ! */
        EvalContextStackPushPromiseIterationFrame(ctx, pp);
        ScopeDeRefListsInHashtable(NULL, "this", listvars, lol);

        /* Allow $(this.handle) etc variables */

        if (PromiseGetBundle(pp)->source_path)
        {
            ScopeNewSpecial(ctx, "this", "promise_filename",PromiseGetBundle(pp)->source_path, DATA_TYPE_STRING);
            snprintf(number, CF_SMALLBUF, "%zu", pp->offset.line);
            ScopeNewSpecial(ctx, "this", "promise_linenumber", number, DATA_TYPE_STRING);
        }

        snprintf(v, CF_MAXVARSIZE, "%d", (int) getuid());
        ScopeNewSpecial(ctx, "this", "promiser_uid", v, DATA_TYPE_INT);
        snprintf(v, CF_MAXVARSIZE, "%d", (int) getgid());
        ScopeNewSpecial(ctx, "this", "promiser_gid", v, DATA_TYPE_INT);

        ScopeNewSpecial(ctx, "this", "bundle", PromiseGetBundle(pp)->name, DATA_TYPE_STRING);
        ScopeNewSpecial(ctx, "this", "namespace", PromiseGetNamespace(pp), DATA_TYPE_STRING);

        /* Must expand $(this.promiser) here for arg dereferencing in things
           like edit_line and methods, but we might have to
           adjust again later if the value changes  -- need to qualify this
           so we don't expand too early for some other promsies */

        if (pp->has_subbundles)
        {
            ScopeNewSpecial(ctx, "this", "promiser", pp->promiser, DATA_TYPE_STRING);
        }

        if (handle)
        {
            char tmp[CF_EXPANDSIZE];
            // This ordering is necessary to get automated canonification
            ExpandScalar(ctx, NULL, "this", handle, tmp);
            CanonifyNameInPlace(tmp);
            Log(LOG_LEVEL_DEBUG, "Expanded handle to '%s'", tmp);
            ScopeNewSpecial(ctx, "this", "handle", tmp, DATA_TYPE_STRING);
        }
        else
        {
            ScopeNewSpecial(ctx, "this", "handle", PromiseID(pp), DATA_TYPE_STRING);
        }

        /* End special variables */

        pexp = ExpandDeRefPromise(ctx, NULL, "this", pp);

        assert(ActOnPromise);
        ActOnPromise(ctx, pexp, param);

        if (strcmp(pp->parent_promise_type->name, "vars") == 0 || strcmp(pp->parent_promise_type->name, "meta") == 0)
        {
            VerifyVarPromise(ctx, pexp, true);
        }
        
        PromiseDestroy(pexp);

        EvalContextStackPopFrame(ctx);
        /* End thread monitor */
    }
    while (IncrementIterationContext(lol));

    DeleteIterationContext(lol);
}

/*********************************************************************/

Rval EvaluateFinalRval(EvalContext *ctx, const char *ns, const char *scope, Rval rval, int forcelist, const Promise *pp)
{
    Rlist *rp;
    Rval returnval, newret;
    char naked[CF_MAXVARSIZE];
    FnCall *fp;

    if ((rval.type == RVAL_TYPE_SCALAR) && IsNakedVar(rval.item, '@'))        /* Treat lists specially here */
    {
        GetNaked(naked, rval.item);

        if (!IsExpandable(naked))
        {
            VarRef ref = VarRefParseFromScope(naked, scope);

            if (!EvalContextVariableGet(ctx, ref, &returnval, NULL) || returnval.type != RVAL_TYPE_LIST)
            {
                returnval = ExpandPrivateRval(ctx, NULL, "this", rval);
            }
            else
            {
                returnval.item = ExpandList(ctx, ns, scope, returnval.item, true);
                returnval.type = RVAL_TYPE_LIST;
            }

            VarRefDestroy(ref);
        }
        else
        {
            returnval = ExpandPrivateRval(ctx, NULL, "this", rval);
        }
    }
    else
    {
        if (forcelist)          /* We are replacing scalar @(name) with list */
        {
            returnval = ExpandPrivateRval(ctx, ns, scope, rval);
        }
        else
        {
            if (FnCallIsBuiltIn(rval))
            {
                returnval = RvalCopy(rval);
            }
            else
            {
                returnval = ExpandPrivateRval(ctx, NULL, "this", rval);
            }
        }
    }

    switch (returnval.type)
    {
    case RVAL_TYPE_SCALAR:
        break;

    case RVAL_TYPE_LIST:
        for (rp = (Rlist *) returnval.item; rp != NULL; rp = rp->next)
        {
            if (rp->type == RVAL_TYPE_FNCALL)
            {
                fp = (FnCall *) rp->item;
                FnCallResult res = FnCallEvaluate(ctx, fp, pp);

                FnCallDestroy(fp);
                rp->item = res.rval.item;
                rp->type = res.rval.type;
            }
            else
            {
                if (ScopeExists(NULL, "this"))
                {
                    if (IsCf3VarString(rp->item))
                    {
                        newret = ExpandPrivateRval(ctx, NULL, "this", (Rval) {rp->item, rp->type});
                        free(rp->item);
                        rp->item = newret.item;
                    }
                }
            }

            /* returnval unchanged */
        }
        break;

    case RVAL_TYPE_FNCALL:

        // Also have to eval function now
        fp = (FnCall *) returnval.item;
        returnval = FnCallEvaluate(ctx, fp, pp).rval;
        FnCallDestroy(fp);
        break;

    default:
        returnval.item = NULL;
        returnval.type = RVAL_TYPE_NOPROMISEE;
        break;
    }

    return returnval;
}

/*********************************************************************/

static void CopyLocalizedIteratorsToBundleScope(EvalContext *ctx, const Bundle *bundle, const Rlist *listvars)
{
    for (const Rlist *rp = listvars; rp != NULL; rp = rp->next)
    {
        const char *mangled = rp->item;

        if (strchr(rp->item, CF_MAPPEDLIST))
        {
            VarRef demangled_ref = VarRefDeMangle(mangled);

            Rval retval;
            if (EvalContextVariableGet(ctx, demangled_ref, &retval, NULL))
            {
                Rlist *list = RvalCopy((Rval) {retval.item, RVAL_TYPE_LIST}).item;
                RlistFlatten(ctx, &list);

                VarRef mangled_ref = VarRefParseFromBundle(mangled, bundle);
                EvalContextVariablePut(ctx, mangled_ref, (Rval) { list, RVAL_TYPE_LIST }, DATA_TYPE_STRING_LIST);
                VarRefDestroy(mangled_ref);
            }

            VarRefDestroy(demangled_ref);
        }
    }
}

/*********************************************************************/

static void CopyLocalizedScalarsToBundleScope(EvalContext *ctx, const Bundle *bundle, const Rlist *scalars)
{
    for (const Rlist *rp = scalars; rp != NULL; rp = rp->next)
    {
        const char *mangled = rp->item;

        if (strchr(rp->item, CF_MAPPEDLIST))
        {
            VarRef demangled_ref = VarRefDeMangle(mangled);

            Rval retval;
            if (EvalContextVariableGet(ctx, demangled_ref, &retval, NULL))
            {
                VarRef mangled_ref = VarRefParseFromBundle(mangled, bundle);
                EvalContextVariablePut(ctx, mangled_ref, (Rval) { retval.item, RVAL_TYPE_SCALAR }, DATA_TYPE_STRING);
                VarRefDestroy(mangled_ref);
            }

            VarRefDestroy(demangled_ref);
        }
    }
}

/*********************************************************************/
/* Tools                                                             */
/*********************************************************************/

int IsExpandable(const char *str)
{
    const char *sp;
    char left = 'x', right = 'x';
    int dollar = false;
    int bracks = 0, vars = 0;

    for (sp = str; *sp != '\0'; sp++)   /* check for varitems */
    {
        switch (*sp)
        {
        case '$':
            if (*(sp + 1) == '{' || *(sp + 1) == '(')
            {
                dollar = true;
            }
            break;
        case '(':
        case '{':
            if (dollar)
            {
                left = *sp;
                bracks++;
            }
            break;
        case ')':
        case '}':
            if (dollar)
            {
                bracks--;
                right = *sp;
            }
            break;
        }

        if (left == '(' && right == ')' && dollar && (bracks == 0))
        {
            vars++;
            dollar = false;
        }

        if (left == '{' && right == '}' && dollar && (bracks == 0))
        {
            vars++;
            dollar = false;
        }
    }

    if (bracks != 0)
    {
        Log(LOG_LEVEL_DEBUG, "If this is an expandable variable string then it contained syntax errors");
        return false;
    }

    if (vars > 0)
    {
        Log(LOG_LEVEL_DEBUG,
            "Expanding variable '%s': found %d variables", str, vars);
    }
    return vars;
}

/*********************************************************************/

int IsNakedVar(const char *str, char vtype)
{
    int count = 0;

    if (str == NULL || strlen(str) == 0)
    {
        return false;
    }

    char last = *(str + strlen(str) - 1);

    if (strlen(str) < 3)
    {
        return false;
    }

    if (*str != vtype)
    {
        return false;
    }

    switch (*(str + 1))
    {
    case '(':
        if (last != ')')
        {
            return false;
        }
        break;

    case '{':
        if (last != '}')
        {
            return false;
        }
        break;

    default:
        return false;
        break;
    }

    for (const char *sp = str; *sp != '\0'; sp++)
    {
        switch (*sp)
        {
        case '(':
        case '{':
        case '[':
            count++;
            break;
        case ')':
        case '}':
        case ']':
            count--;

            /* The last character must be the end of the variable */

            if (count == 0 && strlen(sp) > 1)
            {
                return false;
            }
            break;
        }
    }

    if (count != 0)
    {
        return false;
    }

    return true;
}

/*********************************************************************/

void GetNaked(char *s2, const char *s1)
/* copy @(listname) -> listname */
{
    if (strlen(s1) < 4)
    {
        Log(LOG_LEVEL_ERR, "Naked variable expected, but '%s' is malformed", s1);
        strncpy(s2, s1, CF_MAXVARSIZE - 1);
        return;
    }

    memset(s2, 0, CF_MAXVARSIZE);
    strncpy(s2, s1 + 2, strlen(s1) - 3);
}

/*********************************************************************/

bool IsVarList(const char *var)
{
    if ('@' != var[0])
    {
        return false;
    }
    /*
     * Minimum size for a list is 4:
     * '@' + '(' + name + ')'
     */
    if (strlen(var) < 4)
    {
        return false;
    }
    return true;
}

/*********************************************************************/

static void SetAnyMissingDefaults(EvalContext *ctx, Promise *pp)
/* Some defaults have to be set here, if they involve body-name
   constraints as names need to be expanded before CopyDeRefPromise */
{
    if (strcmp(pp->parent_promise_type->name, "packages") == 0)
    {
        if (PromiseGetConstraint(ctx, pp, "package_method") == NULL)
        {
            PromiseAppendConstraint(pp, "package_method", (Rval) {"generic", RVAL_TYPE_SCALAR}, "any", true);
        }
    }
}

void CommonEvalPromise(EvalContext *ctx, Promise *pp, ARG_UNUSED void *param)
{
    assert(param == NULL);

    ShowPromise(pp);
    PromiseRecheckAllConstraints(ctx, pp);
}<|MERGE_RESOLUTION|>--- conflicted
+++ resolved
@@ -349,26 +349,13 @@
                             /* embedded iterators should be incremented fastest,
                                so order list -- and MUST return de-scoped name
                                else list expansion cannot map var to this.name */
-<<<<<<< HEAD
-                            if (!ScopeIsReserved(inner_ref.scope))
-                            {
-                                if (level > 0)
-                                {
-                                    RlistPrependScalarIdemp(list_vars_out, mangled_inner_ref);
-                                }
-                                else
-                                {
-                                    RlistAppendScalarIdemp(list_vars_out, mangled_inner_ref);
-                                }
-=======
                             if (level > 0)
                             {
-                                RlistPrependScalarIdemp(list_vars_out, finalname);
+                                RlistPrependScalarIdemp(list_vars_out, mangled_inner_ref);
                             }
                             else
                             {
-                                RlistAppendScalarIdemp(list_vars_out, finalname);
->>>>>>> 006a85e1
+                                RlistAppendScalarIdemp(list_vars_out, mangled_inner_ref);
                             }
 
                             if (full_expansion)
@@ -382,15 +369,8 @@
                         }
                         else if (rval.type == RVAL_TYPE_SCALAR)
                         {
-<<<<<<< HEAD
-                            if (!ScopeIsReserved(inner_ref.scope))
-                            {
-                                RlistAppendScalarIdemp(scalar_vars_out, mangled_inner_ref);
-                            }
-=======
-                            RlistAppendScalarIdemp(scalar_vars_out, finalname);
-
->>>>>>> 006a85e1
+                            RlistAppendScalarIdemp(scalar_vars_out, mangled_inner_ref);
+
                             if (full_expansion)
                             {
                                 // append the scalar value to each of full_expansion
@@ -413,12 +393,7 @@
                 }
 
                 // No need to map this.* even though it's technically qualified
-<<<<<<< HEAD
-                if (success && IsQualifiedVariable(v) && !ScopeIsReserved(ref.scope))
-=======
-                if (success && base_qualified &&
-                    strcmp(base_scope, "this") != 0)
->>>>>>> 006a85e1
+                if (success && IsQualifiedVariable(v) && strcmp(ref.scope, "this") != 0)
                 {
                     char *dotpos = strchr(substring, '.');
                     if (dotpos)
