--- conflicted
+++ resolved
@@ -1033,12 +1033,8 @@
     {
         GenericAgentConfigSetInputFile(config, GetInputDir(), "promises.cf");
     }
-<<<<<<< HEAD
-=======
 
     LoadAugments(ctx, config);
-    setlinebuf(stdout);
->>>>>>> a490a1b0
 }
 
 void GenericAgentFinalize(EvalContext *ctx, GenericAgentConfig *config)
