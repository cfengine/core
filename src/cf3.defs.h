/*
   Copyright (C) Cfengine AS

   This file is part of Cfengine 3 - written and maintained by Cfengine AS.

   This program is free software; you can redistribute it and/or modify it
   under the terms of the GNU General Public License as published by the
   Free Software Foundation; version 3.

   This program is distributed in the hope that it will be useful,
   but WITHOUT ANY WARRANTY; without even the implied warranty of
   MERCHANTABILITY or FITNESS FOR A PARTICULAR PURPOSE.  See the
   GNU General Public License for more details.

  You should have received a copy of the GNU General Public License
  along with this program; if not, write to the Free Software
  Foundation, Inc., 59 Temple Place - Suite 330, Boston, MA  02111-1307, USA

  To the extent this program is licensed as part of the Enterprise
  versions of Cfengine, the applicable Commerical Open Source License
  (COSL) may apply to this file if you as a licensee so wish it. See
  included file COSL.txt.
*/

#ifndef CFENGINE_CF3_DEFS_H
#define CFENGINE_CF3_DEFS_H

#include "platform.h"
#include "rlist.h"
#include "compiler.h"

#ifdef HAVE_LIBXML2
#include <libxml/parser.h>
#include <libxml/xpathInternals.h>
#endif

/*******************************************************************/
/* Preprocessor tricks                                             */
/*******************************************************************/

/* Convert integer constant to string */
#define STRINGIFY__INTERNAL_MACRO(x) #x
#define TOSTRING(x) STRINGIFY__INTERNAL_MACRO(x)

/*******************************************************************/
/* Various defines                                                 */
/*******************************************************************/

#define CF_BUFSIZE 4096
/* max size of plaintext in one transaction, see
   net.c:SendTransaction(), leave space for encryption padding
   (assuming max 64*8 = 512-bit cipher block size)*/
#define CF_BILLION 1000000000L
#define CF_EXPANDSIZE (2*CF_BUFSIZE)
#define CF_BUFFERMARGIN 128
#define CF_BLOWFISHSIZE 16
#define CF_SMALLBUF 128
#define CF_MAXVARSIZE 1024
#define CF_MAXSIDSIZE 2048      /* Windows only: Max size (bytes) of security identifiers */
#define CF_NONCELEN (CF_BUFSIZE/16)
#define CF_MAXLINKSIZE 256
#define CF_MAX_IP_LEN 64        /* numerical ip length */
#define CF_PROCCOLS 16
#define CF_HASHTABLESIZE 8192
#define CF_MACROALPHABET 61     /* a-z, A-Z plus a bit */
#define CF_ALPHABETSIZE 256
#define CF_SAMEMODE 7777
#define CF_SAME_OWNER ((uid_t)-1)
#define CF_UNKNOWN_OWNER ((uid_t)-2)
#define CF_SAME_GROUP ((gid_t)-1)
#define CF_UNKNOWN_GROUP ((gid_t)-2)
#define CF_INFINITY ((int)999999999)
#define SOCKET_INVALID -1
#define CF_MONDAY_MORNING 345600

#define MINUTES_PER_HOUR 60
#define SECONDS_PER_MINUTE 60
#define SECONDS_PER_HOUR (60 * SECONDS_PER_MINUTE)
#define SECONDS_PER_DAY (24 * SECONDS_PER_HOUR)
#define SECONDS_PER_WEEK (7 * SECONDS_PER_DAY)

/* Long-term monitoring constants */

#define HOURS_PER_SHIFT 6
#define SECONDS_PER_SHIFT (HOURS_PER_SHIFT * SECONDS_PER_HOUR)
#define SHIFTS_PER_DAY 4
#define SHIFTS_PER_WEEK (4*7)

#define CF_INDEX_FIELD_LEN 7
#define CF_INDEX_OFFSET  CF_INDEX_FIELD_LEN+1

#define MAXIP4CHARLEN 16
#define MAX_MONTH_NAME 9

#define MAX_DIGEST_BYTES (512 / 8)  /* SHA-512 */
#define MAX_DIGEST_HEX (MAX_DIGEST_BYTES * 2)

#define CF_EDIT_IFELAPSED 3     /* NOTE: If doing copy template then edit working copy,
                                   the edit ifelapsed must not be higher than
                                   the copy ifelapsed. This will make the working
                                   copy equal to the copied template file - not the
                                   copied + edited file. */


/*******************************************************************/

#define CF_FILECHANGE     "file_change.log"
#define CF_FILECHANGE_NEW "file_changes.log"
#define CF_PROMISE_LOG    "promise_summary.log"

#define CF_ENV_FILE      "env_data"

#define CF_SAVED ".cfsaved"
#define CF_EDITED ".cfedited"
#define CF_NEW ".cfnew"
#define CFD_TERMINATOR "---cfXen/gine/cfXen/gine---"
#define CFD_TRUE "CFD_TRUE"
#define CFD_FALSE "CFD_FALSE"
#define CF_ANYCLASS "any"
#define CF_RSA_PROTO_OFFSET 24
#define CF_PROTO_OFFSET 16
#define CF_INBAND_OFFSET 8
#define CF_SMALL_OFFSET 2

/* digest sizes */
#define CF_MD5_LEN 16
#define CF_SHA_LEN 20
#define CF_SHA1_LEN 20
#define CF_BEST_LEN 0
#define CF_CRYPT_LEN 64
#define CF_SHA224_LEN 28
#define CF_SHA256_LEN 32
#define CF_SHA384_LEN 48
#define CF_SHA512_LEN 64

#define CF_DONE 't'
#define CF_MORE 'm'

/*****************************************************************************/

/* Auditing key */

#define CF_NOP      'n'
#define CF_CHG      'c'
#define CF_WARN     'w'         /* something wrong but nothing done */
#define CF_FAIL     'f'
#define CF_DENIED   'd'
#define CF_TIMEX    't'
#define CF_INTERPT  'i'
#define CF_REGULAR  'r'
#define CF_REPORT   'R'
#define CF_UNKNOWN  'u'

/*****************************************************************************/

#define CF_FAILEDSTR "BAD: Unspecified server refusal (see verbose server output)"
#define CF_CHANGEDSTR1 "BAD: File changed "     /* Split this so it cannot be recognized */
#define CF_CHANGEDSTR2 "while copying"

#define CF_START_DOMAIN "undefined.domain"

#define CF_GRAINS   64
#define ATTR        20
#define CF_NETATTR   7          /* icmp udp dns tcpsyn tcpfin tcpack */
#define CF_MEASURE_INTERVAL (5.0*60.0)
#define CF_SHIFT_INTERVAL (6*3600)

#define CF_OBSERVABLES 100

/* Output control defines */

#define CfDebug   if (DEBUG) printf

#include "statistics.h"

typedef struct
{
    time_t t;
    QPoint Q;
} Event;

typedef struct
{
    QPoint Q[CF_OBSERVABLES];
} Averages;

/******************************************************************/

typedef struct
{
    pid_t pid;
    time_t time;
} LockData;

/*****************************************************************************/

#ifdef MINGW
# define NULLFILE "nul"
# define EXEC_SUFFIX ".exe"
#else
# define NULLFILE "/dev/null"
# define EXEC_SUFFIX ""
#endif /* NOT MINGW */

#define CF_AUDIT_COMMENT 128
#define CF_AUDIT_VERSION 64
#define CF_AUDIT_DATE    32

/* key includes operation and date */
typedef struct
{
    char operator[CF_AUDIT_COMMENT];
    char comment[CF_AUDIT_COMMENT];
    char filename[CF_AUDIT_COMMENT];
    char bundle[CF_AUDIT_VERSION];      /* not used in cf2 */
    char version[CF_AUDIT_VERSION];
    char date[CF_AUDIT_DATE];
    short line_number;
    char status;
} AuditLog;

/*******************************************************************/
/* Client server defines                                           */
/*******************************************************************/

enum PROTOS
{
    cfd_exec,
    cfd_auth,
    cfd_get,
    cfd_opendir,
    cfd_synch,
    cfd_classes,
    cfd_md5,
    cfd_smd5,
    cfd_cauth,
    cfd_sauth,
    cfd_ssynch,
    cfd_sget,
    cfd_version,
    cfd_sopendir,
    cfd_var,
    cfd_svar,
    cfd_context,
    cfd_scontext,
    cfd_squery,
    cfd_call_me_back,
    cfd_bad
};

#define CF_WORDSIZE 8           /* Number of bytes in a word */

/*******************************************************************/

enum cf_filetype
{
    cf_reg,
    cf_link,
    cf_dir,
    cf_fifo,
    cf_block,
    cf_char,
    cf_sock
};

/*******************************************************************/

enum roles
{
    cf_connect,
    cf_accept
};

/*******************************************************************/

typedef struct Stat_ Stat;

struct Stat_
{
    char *cf_filename;          /* What file are we statting? */
    char *cf_server;            /* Which server did this come from? */
    enum cf_filetype cf_type;   /* enum filetype */
    mode_t cf_lmode;            /* Mode of link, if link */
    mode_t cf_mode;             /* Mode of remote file, not link */
    uid_t cf_uid;               /* User ID of the file's owner */
    gid_t cf_gid;               /* Group ID of the file's group */
    off_t cf_size;              /* File size in bytes */
    time_t cf_atime;            /* Time of last access */
    time_t cf_mtime;            /* Time of last data modification */
    time_t cf_ctime;            /* Time of last file status change */
    char cf_makeholes;          /* what we need to know from blksize and blks */
    char *cf_readlink;          /* link value or NULL */
    int cf_failed;              /* stat returned -1 */
    int cf_nlink;               /* Number of hard links */
    int cf_ino;                 /* inode number on server */
    dev_t cf_dev;               /* device number */
    Stat *next;
};

/*******************************************************************/

typedef struct Item_ Item;

/*******************************************************************/

enum cfsizes
{
    cfabs,
    cfpercent
};

/*******************************************************************/

enum statepolicy
{
    cfreset,                    /* Policy when trying to add already defined persistent states */
    cfpreserve
};

/*******************************************************************/

enum classes
{
    hard_class_unknown,
    hp,
    aix,
    linuxx,
    solaris,
    freebsd,
    netbsd,
    crayos,
    cfnt,
    unix_sv,
    openbsd,
    cfsco,
    darwin,
    qnx,
    dragonfly,
    mingw,
    vmware,
    HARD_CLASSES_MAX,
};

/*******************************************************************/

enum iptypes
{
    icmp,
    udp,
    dns,
    tcpsyn,
    tcpack,
    tcpfin,
    tcpmisc
};

enum observables
{
    ob_users,
    ob_rootprocs,
    ob_otherprocs,
    ob_diskfree,
    ob_loadavg,
    ob_netbiosns_in,
    ob_netbiosns_out,
    ob_netbiosdgm_in,
    ob_netbiosdgm_out,
    ob_netbiosssn_in,
    ob_netbiosssn_out,
    ob_imap_in,
    ob_imap_out,
    ob_cfengine_in,
    ob_cfengine_out,
    ob_nfsd_in,
    ob_nfsd_out,
    ob_smtp_in,
    ob_smtp_out,
    ob_www_in,
    ob_www_out,
    ob_ftp_in,
    ob_ftp_out,
    ob_ssh_in,
    ob_ssh_out,
    ob_wwws_in,
    ob_wwws_out,
    ob_icmp_in,
    ob_icmp_out,
    ob_udp_in,
    ob_udp_out,
    ob_dns_in,
    ob_dns_out,
    ob_tcpsyn_in,
    ob_tcpsyn_out,
    ob_tcpack_in,
    ob_tcpack_out,
    ob_tcpfin_in,
    ob_tcpfin_out,
    ob_tcpmisc_in,
    ob_tcpmisc_out,
    ob_webaccess,
    ob_weberrors,
    ob_syslog,
    ob_messages,
    ob_temp0,
    ob_temp1,
    ob_temp2,
    ob_temp3,
    ob_cpuall,
    ob_cpu0,
    ob_cpu1,
    ob_cpu2,
    ob_cpu3,
    ob_microsoft_ds_in,
    ob_microsoft_ds_out,
    ob_www_alt_in,
    ob_www_alt_out,
    ob_imaps_in,
    ob_imaps_out,
    ob_ldap_in,
    ob_ldap_out,
    ob_ldaps_in,
    ob_ldaps_out,
    ob_mongo_in,
    ob_mongo_out,
    ob_mysql_in,
    ob_mysql_out,
    ob_postgresql_in,
    ob_postgresql_out,
    ob_ipp_in,
    ob_ipp_out,
    ob_spare
};

typedef struct
{
    char *portnr;
    char *name;
    enum observables in;
    enum observables out;
} Sock;

/*******************************************************************/

typedef struct
{
    int sd;
    int trust;                  /* true if key being accepted on trust */
    int authenticated;
    int protoversion;
    int family;                 /* AF_INET or AF_INET6 */
    char username[CF_SMALLBUF];
    char localip[CF_MAX_IP_LEN];
    char remoteip[CF_MAX_IP_LEN];
    unsigned char digest[EVP_MAX_MD_SIZE + 1];
    unsigned char *session_key;
    char encryption_type;
    short error;
} AgentConnection;

/*******************************************************************/

typedef struct CompressedArray_ CompressedArray;

struct CompressedArray_
{
    int key;
    char *value;
    CompressedArray *next;
};

/*******************************************************************/

typedef struct Audit_ Audit;

struct Audit_
{
    char *version;
    char *filename;
    char *date;
    unsigned char digest[EVP_MAX_MD_SIZE + 1];
    Audit *next;
};

/*******************************************************************/
/* Action /promise types                                           */
/*******************************************************************/

struct Item_
{
    char done;
    char *name;
    char *classes;
    int counter;
    time_t time;
    Item *next;
};

/*******************************************************************/

typedef struct UidList_ UidList;

struct UidList_
{
#ifdef MINGW                    // TODO: remove uid for NT ?
    char sid[CF_MAXSIDSIZE];    /* Invalid sid indicates unset */
#endif                          /* MINGW */
    uid_t uid;
    char *uidname;              /* when uid is -2 */
    UidList *next;
};

/*******************************************************************/

typedef struct GidList_ GidList;

struct GidList_
{
    gid_t gid;
    char *gidname;              /* when gid is -2 */
    GidList *next;
};

/*******************************************************************/

enum matchtypes
{
    literalStart,
    literalComplete,
    literalSomewhere,
    regexComplete,
    NOTliteralStart,
    NOTliteralComplete,
    NOTliteralSomewhere,
    NOTregexComplete
};

/*******************************************************************/

typedef struct Auth_ Auth;

struct Auth_
{
    char *path;
    Item *accesslist;
    Item *maproot;              /* which hosts should have root read access */
    int encrypt;                /* which files HAVE to be transmitted securely */
    int literal;
    int classpattern;
    int variable;
    Auth *next;
};

/*******************************************************************/
/* Checksum database structures                                    */
/*******************************************************************/

typedef struct
{
    unsigned char mess_digest[EVP_MAX_MD_SIZE + 1];     /* Content digest */
    unsigned char attr_digest[EVP_MAX_MD_SIZE + 1];     /* Attribute digest */
} ChecksumValue;

/*******************************************************************/
/* File path manipulation primitives                               */
/*******************************************************************/

/* Defined maximum length of a filename. */

/* File node separator (cygwin can use \ or / but prefer \ for communicating
 * with native windows commands). */

#ifdef NT
# define IsFileSep(c) ((c) == '\\' || (c) == '/')
#else
# define IsFileSep(c) ((c) == '/')
#endif

/*************************************************************************/
/* Fundamental (meta) types                                              */
/*************************************************************************/

#define CF_SCALAR 's'
#define CF_LIST   'l'
#define CF_FNCALL 'f'
#define CF_STACK  'k'
#define CF_ASSOC  'a'

#define CF_MAPPEDLIST '#'

#define CF_NOPROMISEE 'X'
#define CF_UNDEFINED -1
#define CF_NODOUBLE -123.45
#define CF_NOINT    -678L
#define CF_UNDEFINED_ITEM (void *)0x1234
#define CF_VARARGS 99
#define CF_UNKNOWN_IP "location unknown"

#define CF_MAX_NESTING 10
#define CF_MAX_REPLACE 20
#define CF_DONEPASSES  4

#define CFPULSETIME 60

/*************************************************************************/
/* Parsing and syntax tree structures                                    */
/*************************************************************************/

#define CF_DEFINECLASSES "classes"
#define CF_TRANSACTION   "action"

extern const int CF3_MODULES;

/*************************************************************************/

typedef struct Policy_ Policy;
typedef struct Bundle_ Bundle;
typedef struct Body_ Body;
typedef struct Promise_ Promise;
typedef struct SubType_ SubType;
typedef struct FnCall_ FnCall;

/*************************************************************************/
/* Abstract datatypes                                                    */
/*************************************************************************/

enum cfdatatype
{
    cf_str,
    cf_int,
    cf_real,
    cf_slist,
    cf_ilist,
    cf_rlist,
    cf_opts,
    cf_olist,
    cf_body,
    cf_bundle,
    cf_class,
    cf_clist,
    cf_irange,
    cf_rrange,
    cf_counter,
    cf_notype
};

enum cfx_formatindex
{
    cfb,
    cfe,
};

enum cfx_format
{
    cfx_head,
    cfx_bundle,
    cfx_block,
    cfx_blockheader,
    cfx_blockid,
    cfx_blocktype,
    cfx_args,
    cfx_promise,
    cfx_class,
    cfx_subtype,
    cfx_object,
    cfx_lval,
    cfx_rval,
    cfx_qstring,
    cfx_rlist,
    cfx_function,
    cfx_line,
};

/*************************************************************************/

#define CF_COMMONC  "common"
#define CF_AGENTC   "agent"
#define CF_SERVERC  "server"
#define CF_MONITORC "monitor"
#define CF_EXECC    "executor"
#define CF_KNOWC    "knowledge"
#define CF_RUNC     "runagent"
#define CF_REPORTC  "reporter"
#define CF_KEYGEN   "keygenerator"
#define CF_HUBC     "hub"
#define CF_GENDOC   "gendoc"

enum cfagenttype
{
    cf_common,
    cf_agent,
    cf_server,
    cf_monitor,
    cf_executor,
    cf_runagent,
    cf_know,
    cf_report,
    cf_keygen,
    cf_hub,
    cf_gendoc,
    cf_noagent
};

enum typesequence
{
    kp_meta,
    kp_vars,
    kp_defaults,
    kp_classes,
    kp_outputs,
    kp_interfaces,
    kp_files,
    kp_packages,
    kp_environments,
    kp_methods,
    kp_processes,
    kp_services,
    kp_commands,
    kp_storage,
    kp_databases,
    kp_reports,
    kp_none
};

/*************************************************************************/

enum cfgcontrol
{
    cfg_bundlesequence,
    cfg_goalpatterns,
    cfg_ignore_missing_bundles,
    cfg_ignore_missing_inputs,
    cfg_inputs,
    cfg_version,
    cfg_lastseenexpireafter,
    cfg_output_prefix,
    cfg_domain,
    cfg_require_comments,
    cfg_licenses,
    cfg_site_classes,
    cfg_syslog_host,
    cfg_syslog_port,
    cfg_fips_mode,
    cfg_noagent
};

/*************************************************************************/

enum cfacontrol
{
    cfa_abortclasses,
    cfa_abortbundleclasses,
    cfa_addclasses,
    cfa_agentaccess,
    cfa_agentfacility,
    cfa_allclassesreport,
    cfa_alwaysvalidate,
    cfa_auditing,
    cfa_binarypaddingchar,
    cfa_bindtointerface,
    cfa_hashupdates,
    cfa_childlibpath,
    cfa_checksum_alert_time,
    cfa_defaultcopytype,
    cfa_dryrun,
    cfa_editbinaryfilesize,
    cfa_editfilesize,
    cfa_environment,
    cfa_exclamation,
    cfa_expireafter,
    cfa_fsinglecopy,
    cfa_fautodefine,
    cfa_hostnamekeys,
    cfa_ifelapsed,
    cfa_inform,
    cfa_intermittency,
    cfa_max_children,
    cfa_maxconnections,
    cfa_mountfilesystems,
    cfa_nonalphanumfiles,
    cfa_repchar,
    cfa_refresh_processes,
    cfa_repository,
    cfa_secureinput,
    cfa_sensiblecount,
    cfa_sensiblesize,
    cfa_skipidentify,
    cfa_suspiciousnames,
    cfa_syslog,
    cfa_track_value,
    cfa_timezone,
    cfa_timeout,
    cfa_verbose,
    cfa_notype,
};

/*************************************************************************/

enum cfexcontrol
{
    cfex_splaytime,
    cfex_mailfrom,
    cfex_mailto,
    cfex_smtpserver,
    cfex_mailmaxlines,
    cfex_schedule,
    cfex_executorfacility,
    cfex_execcommand,
    cfex_notype,
};

/*************************************************************************/

enum cfmcontrol
{
    cfm_forgetrate,
    cfm_monitorfacility,
    cfm_histograms,
    cfm_tcpdump,
    cfm_notype,
};

/*************************************************************************/

enum cfrcontrol
{
    cfr_hosts,
    cfr_portnumber,
    cfr_force_ipv4,
    cfr_trustkey,
    cfr_encrypt,
    cfr_background,
    cfr_maxchild,
    cfr_output_to_file,
    cfr_output_directory,
    cfr_timeout,
    cfr_notype
};

/*************************************************************************/

enum cfscontrol
{
    cfs_allowallconnects,
    cfs_allowconnects,
    cfs_allowusers,
    cfs_auditing,
    cfs_bindtointerface,
    cfs_cfruncommand,
    cfs_call_collect_interval,
    cfs_collect_window,
    cfs_denybadclocks,
    cfs_denyconnects,
    cfs_dynamicaddresses,
    cfs_hostnamekeys,
    cfs_keyttl,
    cfs_logallconnections,
    cfs_logencryptedtransfers,
    cfs_maxconnections,
    cfs_portnumber,
    cfs_serverfacility,
    cfs_skipverify,
    cfs_trustkeysfrom,
    cfs_notype,
};

/*************************************************************************/

enum cfkcontrol
{
    cfk_builddir,
    cfk_docroot,
    cfk_genman,
    cfk_graph_dir,
    cfk_graph_output,
    cfk_htmlbanner,
    cfk_htmlfooter,
    cfk_tm_prefix,
    cfk_mandir,
    cfk_query_engine,
    cfk_query_output,
    cfk_sql_type,
    cfk_sql_database,
    cfk_sql_owner,
    cfk_sql_passwd,
    cfk_sql_server,
    cfk_sql_connect_db,
    cfk_stylesheet,
    cfk_views,
    cfk_notype
};

/*************************************************************************/

enum cfrecontrol
{
    cfre_aggregation_point,
    cfre_autoscale,
    cfre_builddir,
    cfre_csv,
    cfre_errorbars,
    cfre_htmlbanner,
    cfre_html_embed,
    cfre_htmlfooter,
    cfre_query_engine,
    cfre_reports,
    cfre_report_output,
    cfre_stylesheet,
    cfre_timestamps,
    cfre_notype
};

/*************************************************************************/

enum cfhcontrol
{
    cfh_export_zenoss,
    cfh_exclude_hosts,
    cfh_schedule,
    cfh_port,
    cfh_notype
};

/*************************************************************************/

enum cfsbundle
{
    cfs_access,
    cfs_nobtype
};

enum cfsrole
{
    cfs_authorize,
    cfs_nortype
};

enum cfspromises
{
    cfs_admit,
    cfs_deny,
    cfs_maproot,
    cfs_encrypted,
    cfs_noptype
};

enum cfreport
{
    cf_inform,
    cf_verbose,
    cf_error,
    cf_log,
    cf_reporting,
    cf_cmdout,
    cf_noreport
};

enum cfeditorder
{
    cfe_before,
    cfe_after
};

/*************************************************************************/
/* Syntax module range/pattern constants for type validation             */
/*************************************************************************/

#define CF_BUNDLE  (void*)1234  /* any non-null value, not used */

#define CF_HIGHINIT 99999L
#define CF_LOWINIT -999999L

#define CF_SIGNALRANGE "hup,int,trap,kill,pipe,cont,abrt,stop,quit,term,child,usr1,usr2,bus,segv"
#define CF_BOOL      "true,false,yes,no,on,off"
#define CF_LINKRANGE "symlink,hardlink,relative,absolute"
#define CF_TIMERANGE "0,2147483647"
#define CF_VALRANGE  "0,99999999999"
#define CF_INTRANGE  "-99999999999,9999999999"
#define CF_INTLISTRANGE  "[-0-9_$(){}\\[\\].]+"
#define CF_REALRANGE "-9.99999E100,9.99999E100"
#define CF_CHARRANGE "^.$"
#define CF_NULL_VALUE "cf_null"

#define CF_MODERANGE   "[0-7augorwxst,+-]+"
#define CF_BSDFLAGRANGE "[+-]*[(arch|archived|nodump|opaque|sappnd|sappend|schg|schange|simmutable|sunlnk|sunlink|uappnd|uappend|uchg|uchange|uimmutable|uunlnk|uunlink)]+"
#define CF_CLASSRANGE  "[a-zA-Z0-9_!&@@$|.()\\[\\]{}:]+"
#define CF_IDRANGE     "[a-zA-Z0-9_$(){}\\[\\].:]+"
#define CF_USERRANGE   "[a-zA-Z0-9_$.-]+"
#define CF_IPRANGE     "[a-zA-Z0-9_$(){}.:-]+"
#define CF_FNCALLRANGE "[a-zA-Z0-9_(){}.$@]+"
#define CF_NAKEDLRANGE "@[(][a-zA-Z0-9]+[)]"
#define CF_ANYSTRING   ".*"

#ifndef MINGW
# define CF_ABSPATHRANGE   "\042?(/.*)"
#else
// can start with e.g. c:\... or "c:\...  |  unix (for Cygwin-style paths)
# define CF_ABSPATHRANGE   "\042?(([a-zA-Z]:\\\\.*)|(/.*))"
#endif

/* Any non-empty string can be an absolute path under Unix */
#define CF_PATHRANGE ".+"

#define CF_LOGRANGE    "stdout|udp_syslog|(\042?[a-zA-Z]:\\\\.*)|(/.*)"

#define CF_FACILITY "LOG_USER,LOG_DAEMON,LOG_LOCAL0,LOG_LOCAL1,LOG_LOCAL2,LOG_LOCAL3,LOG_LOCAL4,LOG_LOCAL5,LOG_LOCAL6,LOG_LOCAL7"

// Put this here now for caching efficiency

#define SOFTWARE_PACKAGES_CACHE "software_packages.csv"

/*************************************************************************/

typedef enum
{
    REPORT_OUTPUT_TYPE_TEXT,
    REPORT_OUTPUT_TYPE_HTML,
    REPORT_OUTPUT_TYPE_KNOWLEDGE,

    REPORT_OUTPUT_TYPE_MAX
} ReportOutputType;

typedef struct
{
    Writer *report_writers[REPORT_OUTPUT_TYPE_MAX];
} ReportContext;


/*************************************************************************/

typedef struct
{
    const char *lval;
    const enum cfdatatype dtype;
    const void *range;          /* either char or BodySyntax * */
    const char *description;
    const char *default_value;
} BodySyntax;

/*************************************************************************/

typedef struct
{
    const char *bundle_type;
    const char *subtype;
    const BodySyntax *bs;
} SubTypeSyntax;

/*************************************************************************/

typedef struct FnCallResult_ FnCallResult;

typedef struct
{
    const char *pattern;
    enum cfdatatype dtype;
    const char *description;
} FnCallArg;

typedef struct
{
    const char *name;
    enum cfdatatype dtype;
    const FnCallArg *args;
              FnCallResult(*impl) (FnCall *, Rlist *);
    const char *description;
    bool varargs;
} FnCallType;

/*************************************************************************/

#define UNKNOWN_FUNCTION -1

/*************************************************************************/

typedef struct
{
    size_t start;
    size_t end;
    size_t line;
    size_t context;
} SourceOffset;

struct Bundle_
{
    Policy *parent_policy;

    char *type;
    char *name;
    char *namespace;
    Rlist *args;
    SubType *subtypes;
    struct Bundle_ *next;

    char *source_path;
    SourceOffset offset;
};

/*************************************************************************/

typedef struct Constraint_ Constraint;

struct Body_
{
    Policy *parent_policy;

    char *type;
    char *name;
    char *namespace;
    Rlist *args;
    Constraint *conlist;
    Body *next;

    char *source_path;
    SourceOffset offset;
};

/*************************************************************************/

struct SubType_
{
    Bundle *parent_bundle;

    char *name;
    Promise *promiselist;
    SubType *next;

    SourceOffset offset;
};

/*************************************************************************/

typedef struct
{
    char *filename;
    Item *file_start;
    Item *file_classes;
    int num_edits;
    int empty_first;
#ifdef HAVE_LIBXML2
    xmlDocPtr xmldoc;
#endif

} EditContext;

/*************************************************************************/

struct Promise_
{
    SubType *parent_subtype;

    char *classes;
    char *ref;                  /* comment */
    char ref_alloc;
    char *promiser;
    Rval promisee;
    char *bundle;
    Audit *audit;
    Constraint *conlist;
    Promise *next;

    /* Runtime bus for private flags and work space */

    char *agentsubtype;         /* cache the promise subtype */
    char *bundletype;           /* cache the agent type */
    char *namespace;            /* cache the namespace */
    int done;                   /* this needs to be preserved across runs */
    int *donep;                 /* used by locks to mark as done */
    int makeholes;
    char *this_server;
    int has_subbundles;
    Stat *cache;
    AgentConnection *conn;
    CompressedArray *inode_cache;
    EditContext *edcontext;
    dev_t rootdevice;           /* for caching during work */
    const Promise *org_pp;            /* A ptr to the unexpanded raw promise */

    SourceOffset offset;
};

/*************************************************************************/

typedef struct PromiseIdent_
{
    char *handle;
    char *filename;
    char *classes;
    int line_number;
    struct PromiseIdent_ *next;
} PromiseIdent;

/*************************************************************************/
/* Rvalues and lists - basic workhorse structure                         */
/*************************************************************************/

/*
  In an OO language one would probably think of Rval as a parent class
  and CF_SCALAR, CF_LIST and CF_FNCALL as children. There is more or
  less a sub-type polymorphism going on in the code around these structures,
  but it is not a proper inheritance relationship as lists could
  contain functions which return lists or scalars etc..

*/

/*************************************************************************/

struct FnCall_
{
    char *name;
    Rlist *args;
    char *namespace;
};

/*******************************************************************/
/* Variable processing                                             */
/*******************************************************************/

typedef struct AssocHashTable_ AssocHashTable;

/* $(bundlevar) $(scope.name) */
typedef struct Scope_
{
    char *scope;                /* Name of scope */
    AssocHashTable *hashtable;
    struct Scope_ *next;
} Scope;

/*******************************************************************/

/*
 * Disposable iterator over hash table. Does not require deinitialization.
 */
typedef struct HashIterator_
{
    AssocHashTable *hashtable;
    int pos;
} HashIterator;

/*******************************************************************/
/* Return value signalling                                         */
/*******************************************************************/

typedef enum FnCallStatus
{
    FNCALL_SUCCESS,
    FNCALL_FAILURE,
} FnCallStatus;

/* from builtin functions */
struct FnCallResult_
{
    FnCallStatus status;
    Rval rval;
};

/*******************************************************************/
/* Return value signalling                                         */
/*******************************************************************/

enum cfinterval
{
    cfa_hourly,
    cfa_daily,
    cfa_nointerval
};

enum cfdatetemplate
{
    cfa_year,
    cfa_month,
    cfa_day,
    cfa_hour,
    cfa_min,
    cfa_sec
};

enum cfcomparison
{
    cfa_atime,
    cfa_mtime,
    cfa_ctime,
    cfa_checksum,
    cfa_hash,
    cfa_binary,
    cfa_exists,
    cfa_nocomparison
};

enum cflinktype
{
    cfa_symlink,
    cfa_hardlink,
    cfa_relative,
    cfa_absolute,
    cfa_notlinked
};

enum cfopaction
{
    cfa_fix,
    cfa_warn,
};

enum cfbackupoptions
{
    cfa_backup,
    cfa_nobackup,
    cfa_timestamp,
    cfa_rotate,
    cfa_repos_store             /* for internal use only */
};

enum cftidylinks
{
    cfa_linkdelete,
    cfa_linkkeep
};

enum cfhashes
{
    cf_md5,
    cf_sha224,
    cf_sha256,
    cf_sha384,
    cf_sha512,
    cf_sha1,
    cf_sha,
    cf_besthash,
    cf_crypt,
    cf_nohash
};

enum cfnofile
{
    cfa_force,
    cfa_delete,
    cfa_skip
};

enum cflinkchildren
{
    cfa_override,
    cfa_onlynonexisting
};

enum cfchanges
{
    cfa_noreport,
    cfa_contentchange,
    cfa_statschange,
    cfa_allchanges
};

enum signalnames
{
    cfa_hup,
    cfa_int,
    cfa_trap,
    cfa_kill,
    cfa_pipe,
    cfa_cont,
    cfa_abrt,
    cfa_stop,
    cfa_quit,
    cfa_term,
    cfa_child,
    cfa_usr1,
    cfa_usr2,
    cfa_bus,
    cfa_segv
};

enum representations
{
    cfk_url,
    cfk_web,
    cfk_file,
    cfk_db,
    cfk_literal,
    cfk_image,
    cfk_portal,
    cfk_none
};

enum package_actions
{
    cfa_addpack,
    cfa_deletepack,
    cfa_reinstall,
    cfa_update,
    cfa_addupdate,
    cfa_patch,
    cfa_verifypack,
    cfa_pa_none
};

enum version_cmp
{
    cfa_eq,
    cfa_neq,
    cfa_gt,
    cfa_lt,
    cfa_ge,
    cfa_le,
    cfa_cmp_none
};

enum action_policy
{
    cfa_individual,
    cfa_bulk,
    cfa_no_ppolicy
};

/*
Adding new mutex:
- add declaration here,
- define in cf3globals.c.
*/

#if defined(HAVE_PTHREAD)
extern pthread_mutex_t *cft_system;
extern pthread_mutex_t *cft_count;
extern pthread_mutex_t *cft_getaddr;
extern pthread_mutex_t *cft_lock;
extern pthread_mutex_t *cft_output;
extern pthread_mutex_t *cft_dbhandle;
extern pthread_mutex_t *cft_policy;
extern pthread_mutex_t *cft_report;
extern pthread_mutex_t *cft_vscope;
extern pthread_mutex_t *cft_server_keyseen;
extern pthread_mutex_t *cft_server_children;
#endif

/************************************************************************************/

typedef enum
{
    PROMISE_STATE_REPAIRED = 'r',
    PROMISE_STATE_NOTKEPT = 'n',
    PROMISE_STATE_KEPT = 'c',
    PROMISE_STATE_ANY = 'x'
} PromiseState;

/************************************************************************************/

typedef enum
{
    LAST_SEEN_DIRECTION_INCOMING = '-',
    LAST_SEEN_DIRECTION_OUTGOING = '+'
} LastSeenDirection;

/************************************************************************************/

typedef enum
{
    cf_file_new,
    cf_file_removed,
    cf_file_content_changed,
    cf_file_stats_changed
}FileState;

/************************************************************************************/

enum cf_acl_method
{
    cfacl_append,
    cfacl_overwrite,
    cfacl_nomethod
};

enum cf_acl_type
{
    cfacl_generic,
    cfacl_posix,
    cfacl_ntfs,
    cfacl_notype
};

enum cf_acl_inherit
{
    cfacl_nochange,
    cfacl_specify,
    cfacl_parent,
    cfacl_clear,
    cfacl_noinherit,
};

typedef struct
{
    enum cf_acl_method acl_method;
    enum cf_acl_type acl_type;
    enum cf_acl_inherit acl_directory_inherit;
    Rlist *acl_entries;
    Rlist *acl_inherit_entries;
} Acl;

typedef enum
{
    INHERIT_ACCESS_ONLY,
    INHERIT_DEFAULT_ONLY,
    INHERIT_ACCESS_AND_DEFAULT
}
inherit_t;

enum insert_match
{
    cf_ignore_leading,
    cf_ignore_trailing,
    cf_ignore_embedded,
    cf_exact_match
};

enum monitord_rep
{
    mon_rep_mag,
    mon_rep_week,
    mon_rep_yr
};

enum software_rep
{
    sw_rep_installed,
    sw_rep_patch_avail,
    sw_rep_patch_installed
};

/*************************************************************************/

enum cfd_menu
{
    cfd_menu_delta,
    cfd_menu_full,
    cfd_collect_call,
    cfd_menu_error
};

/*************************************************************************/

/*************************************************************************/
/* Runtime constraint structures                                         */
/*************************************************************************/

#define OVECCOUNT 30

/*******************************************************************/

typedef struct
{
    char *name;
    RSA *key;
    char *address;
    time_t timestamp;
} KeyBinding;

/*************************************************************************/

typedef struct
{
    char *last;
    char *lock;
    char *log;
} CfLock;

/*************************************************************************/

typedef struct
{
    char *host;
    char *source;
    char *mounton;
    char *options;
    int unmount;
} Mount;

/*************************************************************************/

typedef struct
{
    int travlinks;
    int rmdeadlinks;
    int depth;
    int xdev;
    int include_basedir;
    Rlist *include_dirs;
    Rlist *exclude_dirs;
} Recursion;

/*************************************************************************/

typedef struct
{
    enum cfopaction action;
    int ifelapsed;
    int expireafter;
    int background;
    char *log_string;
    char *log_kept;
    char *log_repaired;
    char *log_failed;
    int log_priority;
    char *measure_id;
    double value_kept;
    double value_notkept;
    double value_repaired;
    int audit;
    enum cfreport report_level;
    enum cfreport log_level;
} TransactionContext;

/*************************************************************************/

typedef struct
{
    Rlist *change;
    Rlist *failure;
    Rlist *denied;
    Rlist *timeout;
    Rlist *kept;
    Rlist *interrupt;
    int persist;
    enum statepolicy timer;
    Rlist *del_change;
    Rlist *del_kept;
    Rlist *del_notkept;
    Rlist *retcode_kept;
    Rlist *retcode_repaired;
    Rlist *retcode_failed;
} DefineClasses;

/*************************************************************************/
/* Ontology                                                              */
/*************************************************************************/

typedef struct Topic_ Topic;
typedef struct TopicAssociation_ TopicAssociation;

struct Topic_
{
    int id;
    char *topic_context;
    char *topic_name;
    char *bundle;
    double evc;
    TopicAssociation *associations;
    Topic *next;
};

struct TopicAssociation_
{
    char *fwd_context;
    char *fwd_name;
    char *bwd_context;
    char *bwd_name;
    Item *associates;
    TopicAssociation *next;
};

typedef struct Occurrence_ Occurrence;

struct Occurrence_
{
    char *occurrence_context;
    char *locator;                 /* Promiser */
    char *bundle;
    enum representations rep_type;
    Rlist *represents;
    Rlist *about_topics;    
    Occurrence *next;
};

typedef struct Inference_ Inference;

struct Inference_
{
    char *inference;            // Promiser
    char *precedent;
    char *qualifier;
    Inference *next;
};

/*************************************************************************/
/* SQL Database connectors                                               */
/*************************************************************************/

enum cfdbtype
{
    cfd_mysql,
    cfd_postgres,
    cfd_notype
};

typedef struct
{
    int connected;
    int result;
    int row;
    unsigned int maxcolumns;
    unsigned int maxrows;
    int column;
    char **rowdata;
    char *blank;
    enum cfdbtype type;
    void *data;                 /* Generic pointer to RDBMS-specific data */
} CfdbConn;

/*************************************************************************/
/* Threading container                                                   */
/*************************************************************************/

typedef struct
{
    enum cfagenttype agent;
    char *scopeid;
    Promise *pp;
    void *fnptr;
} PromiseThread;

/*************************************************************************/
/* Package promises                                                      */
/*************************************************************************/

typedef struct PackageItem_ PackageItem;
typedef struct PackageManager_ PackageManager;

struct PackageManager_
{
    char *manager;
    enum package_actions action;
    enum action_policy policy;
    PackageItem *pack_list;
    PackageItem *patch_list;
    PackageItem *patch_avail;
    PackageManager *next;
};

/*************************************************************************/

struct PackageItem_
{
    char *name;
    char *version;
    char *arch;
    Promise *pp;
    PackageItem *next;
};

/*************************************************************************/
/* Files                                                                 */
/*************************************************************************/

typedef struct
{
    char *source;
    char *destination;
    enum cfcomparison compare;
    enum cflinktype link_type;
    Rlist *servers;
    Rlist *link_instead;
    Rlist *copy_links;
    enum cfbackupoptions backup;
    int stealth;
    int preserve;
    int collapse;
    int check_root;
    int type_check;
    int force_update;
    int force_ipv4;
    size_t min_size;            /* Safety margin not search criterion */
    size_t max_size;
    int trustkey;
    int encrypt;
    int verify;
    int purge;
    short portnumber;
    short timeout;
} FileCopy;

/*************************************************************************/

typedef struct
{
    unsigned int expires;
    enum statepolicy policy;
} CfState;

/*************************************************************************/

typedef struct
{
    mode_t plus;
    mode_t minus;
    UidList *owners;
    GidList *groups;
    char *findertype;
    u_long plus_flags;          /* for *BSD chflags */
    u_long minus_flags;         /* for *BSD chflags */
    int rxdirs;
} FilePerms;

/*************************************************************************/

typedef struct
{
    Rlist *name;
    Rlist *path;
    Rlist *perms;
    Rlist *bsdflags;
    Rlist *owners;
    Rlist *groups;
    long max_size;
    long min_size;
    time_t max_ctime;
    time_t min_ctime;
    time_t max_mtime;
    time_t min_mtime;
    time_t max_atime;
    time_t min_atime;
    char *exec_regex;
    char *exec_program;
    Rlist *filetypes;
    Rlist *issymlinkto;
    char *result;
} FileSelect;

/*************************************************************************/

typedef struct
{
    enum cftidylinks dirlinks;
    int rmdirs;
} FileDelete;

/*************************************************************************/

typedef struct
{
    char *newname;
    char *disable_suffix;
    int disable;
    int rotate;
    mode_t plus;
    mode_t minus;
} FileRename;

/*************************************************************************/

typedef struct
{
    enum cfhashes hash;
    enum cfchanges report_changes;
    int report_diffs;
    int update;
} FileChange;

/*************************************************************************/

typedef struct
{
    char *source;
    enum cflinktype link_type;
    Rlist *copy_patterns;
    enum cfnofile when_no_file;
    enum cflinkchildren when_linking_children;
    int link_children;
} FileLink;

/*************************************************************************/

typedef struct
{
    int useshell;
    mode_t umask;
    uid_t owner;
    gid_t group;
    char *chdir;
    char *chroot;
    int preview;
    int nooutput;
    int timeout;
} ExecContain;

/*************************************************************************/

typedef struct
{
    long min_range;
    long max_range;
    Rlist *in_range_define;
    Rlist *out_of_range_define;
} ProcessCount;

/*************************************************************************/

typedef struct
{
    Rlist *owner;
    long min_pid;
    long max_pid;
    long min_ppid;
    long max_ppid;
    long min_pgid;
    long max_pgid;
    long min_rsize;
    long max_rsize;
    long min_vsize;
    long max_vsize;
    time_t min_ttime;
    time_t max_ttime;
    time_t min_stime;
    time_t max_stime;
    long min_pri;
    long max_pri;
    long min_thread;
    long max_thread;
    char *status;
    char *command;
    char *tty;
    char *process_result;
} ProcessSelect;

/*************************************************************************/

typedef struct
{
    Constraint *expression;
    int nconstraints;
    int persistent;
} ContextConstraint;

/*************************************************************************/

typedef struct
{
    enum cfbackupoptions backup;
    int empty_before_use;
    int maxfilesize;
    int joinlines;
    int rotate;
    int inherit;
} EditDefaults;

/*************************************************************************/

typedef struct
{
    Rlist *startwith_from_list;
    Rlist *not_startwith_from_list;
    Rlist *match_from_list;
    Rlist *not_match_from_list;
    Rlist *contains_from_list;
    Rlist *not_contains_from_list;
} LineSelect;

typedef struct
{
<<<<<<< HEAD
    char *select_xpath;
    char *attribute_value;
    int haveselectxpath;
=======
    char *build_xpath;
    char *select_xpath_region;
    char *attribute_value;
    int havebuildxpath;
    int haveselectxpathregion;
>>>>>>> 0027e39f
    int haveattributevalue;
} EditXml;

typedef struct
{
    char *line_matching;
    enum cfeditorder before_after;
    char *first_last;
} EditLocation;

typedef struct
{
    char *select_start;
    char *select_end;
    int include_start;
    int include_end;
} EditRegion;

typedef struct
{
    char *column_separator;
    int select_column;
    char value_separator;
    char *column_value;
    char *column_operation;
    int extend_columns;
    int blanks_ok;
} EditColumn;

typedef struct
{
    char *replace_value;
    char *occurrences;
} EditReplace;

/*************************************************************************/

typedef struct
{
    char *mount_type;
    char *mount_source;
    char *mount_server;
    Rlist *mount_options;
    int editfstab;
    int unmount;
} StorageMount;

typedef struct
{
    int check_foreign;
    long freespace;
    int sensible_size;
    int sensible_count;
    int scan_arrivals;
} StorageVolume;

/*************************************************************************/

typedef struct
{
    int haveprintfile;
    int havelastseen;
    int lastseen;
    char *result;
    double intermittency;
    char *friend_pattern;
    char *filename;
    char *to_file;
    int numlines;
    Rlist *showstate;
} Report;

/*************************************************************************/

typedef struct
{
    enum package_actions package_policy;
    int have_package_methods;
    char *package_version;
    Rlist *package_architectures;
    enum version_cmp package_select;
    enum action_policy package_changes;
    Rlist *package_file_repositories;

    char *package_default_arch_command;

    char *package_list_command;
    char *package_list_version_regex;
    char *package_list_name_regex;
    char *package_list_arch_regex;
    char *package_patch_list_command;

    char *package_patch_version_regex;
    char *package_patch_name_regex;
    char *package_patch_arch_regex;
    char *package_patch_installed_regex;

    char *package_list_update_command;
    int package_list_update_ifelapsed;

    char *package_version_regex;
    char *package_name_regex;
    char *package_arch_regex;
    char *package_installed_regex;

    char *package_add_command;
    char *package_delete_command;
    char *package_update_command;
    char *package_patch_command;
    char *package_verify_command;
    char *package_noverify_regex;
    char *package_name_convention;
    char *package_delete_convention;

    bool package_commands_useshell;

    char *package_multiline_start;

    char *package_version_less_command;
    char *package_version_equal_command;

    int package_noverify_returncode;
} Packages;

/*************************************************************************/

enum cfmeasurepolicy
{
    cfm_average,
    cfm_sum,
    cfm_first,
    cfm_last,
    cfm_nomeasure
};

typedef struct
{
    char *stream_type;
    enum cfdatatype data_type;
    enum cfmeasurepolicy policy;
    char *history_type;
    char *select_line_matching;
    int select_line_number;
    char *extraction_regex;
    char *units;
    int growing;
} Measurement;

/*************************************************************************/

typedef struct
{
    char *ipv4_address;
    char *ipv4_netmask;
} TcpIp;

/*************************************************************************/

typedef struct
{
    char *db_server_owner;
    char *db_server_password;
    char *db_server_host;
    char *db_connect_db;
    enum cfdbtype db_server_type;
    char *server;
    char *type;
    char *operation;
    Rlist *columns;
    Rlist *rows;
    Rlist *exclude;
} Database;

/*************************************************************************/

enum cf_srv_policy
{
    cfsrv_start,
    cfsrv_stop,
    cfsrv_disable,
    cfsrv_restart,
    cfsrv_reload,
    cfsrv_nostatus
};

typedef struct
{
    Rlist *service_depend;
    char *service_type;
    char *service_args;
    enum cf_srv_policy service_policy;
    char *service_autostart_policy;
    char *service_depend_chain;
    FnCall *service_method;
} Services;

/*************************************************************************/

typedef struct
{
    char *level;
    char *promiser_type;
} Outputs;

/*************************************************************************/

enum cfhypervisors
{
    cfv_virt_xen,
    cfv_virt_kvm,
    cfv_virt_esx,
    cfv_virt_vbox,
    cfv_virt_test,
    cfv_virt_xen_net,
    cfv_virt_kvm_net,
    cfv_virt_esx_net,
    cfv_virt_test_net,
    cfv_zone,
    cfv_ec2,
    cfv_eucalyptus,
    cfv_none
};

enum cfenvironment_state
{
    cfvs_create,
    cfvs_delete,
    cfvs_running,
    cfvs_suspended,
    cfvs_down,
    cfvs_none
};

/*************************************************************************/

enum cf_meter
{
    meter_compliance_week,
    meter_compliance_day,
    meter_compliance_hour,
    meter_perf_day,
    meter_other_day,
    meter_comms_hour,
    meter_anomalies_day,
    meter_compliance_week_user,
    meter_compliance_week_internal,
    meter_compliance_day_user,
    meter_compliance_day_internal,
    meter_compliance_hour_user,
    meter_compliance_hour_internal,
    meter_endmark
};

typedef struct
{
    int cpus;
    int memory;
    int disk;
    char *baseline;
    char *spec;
    Rlist *addresses;
    char *name;
    char *host;
    char *type;
    enum cfenvironment_state state;
} Environments;

/* This is huge, but the simplification of logic is huge too
    so we leave it to the compiler to optimize */

typedef struct
{
    Outputs output;
    FileSelect select;
    FilePerms perms;
    FileCopy copy;
    FileDelete delete;
    FileRename rename;
    FileChange change;
    FileLink link;
    EditDefaults edits;
    Packages packages;
    ContextConstraint context;
    Measurement measure;
    Acl acl;
    Database database;
    Services service;
    Environments env;
    char *transformer;
    char *pathtype;
    char *repository;
    char *template;
    int touch;
    int create;
    int move_obstructions;
    int inherit;

    Recursion recursion;
    TransactionContext transaction;
    DefineClasses classes;

    ExecContain contain;
    char *args;
    int module;

    Rlist *signals;
    char *process_stop;
    char *restart_class;
    ProcessCount process_count;
    ProcessSelect process_select;

    Report report;
    StorageMount mount;
    StorageVolume volume;

    TcpIp tcpip;
    int havedepthsearch;
    int haveselect;
    int haverename;
    int havedelete;
    int haveperms;
    int havechange;
    int havecopy;
    int havelink;
    int haveeditline;
    int haveeditxml;
    int haveedit;
    int havecontain;
    int haveclasses;
    int havetrans;
    int haveprocess_count;
    int havemount;
    int havevolume;
    int havebundle;
    int havetcpip;
    int havepackages;

    /* editline */

    EditRegion region;
    EditLocation location;
    EditColumn column;
    EditReplace replace;
    EditXml xml;
    int haveregion;
    int havelocation;
    int havecolumn;
    int havereplace;
    int haveinsertselect;
    int havedeleteselect;
    LineSelect line_select;
    char *sourcetype;
    int expandvars;
    int not_matching;
    Rlist *insert_match;

    /* knowledge */

    char *fwd_name;
    char *bwd_name;
    Rlist *precedents;
    Rlist *qualifiers;
    Rlist *associates;
    Rlist *represents;
    Rlist *about_topics;
    Rlist *synonyms;
    Rlist *general;
    char *rep_type;
} Attributes;

/*************************************************************************/
/* definitions for reporting                                            */
/*************************************************************************/

extern double METER_KEPT[meter_endmark];
extern double METER_REPAIRED[meter_endmark];

/*************************************************************************/
/* common macros                                                         */
/*************************************************************************/

#define NULL_OR_EMPTY(str) ((str == NULL) || (str[0] == '\0'))
#define BEGINSWITH(str,start) (strncmp(str,start,strlen(start)) == 0)

// classes not interesting in reports
#define IGNORECLASS(c)                                                         \
 (strncmp(c,"Min",3) == 0 || strncmp(c,"Hr",2) == 0 || strcmp(c,"Q1") == 0     \
  || strcmp(c,"Q2") == 0 || strcmp(c,"Q3") == 0 || strcmp(c,"Q4") == 0         \
  || strncmp(c,"GMT_Hr",6) == 0  || strncmp(c,"Yr",2) == 0                     \
  || strncmp(c,"Day",3) == 0 || strcmp(c,"license_expired") == 0               \
  || strcmp(c,"any") == 0 || strcmp(c,"from_cfexecd") == 0                     \
  || IsStrIn(c,MONTH_TEXT) || IsStrIn(c,DAY_TEXT)                  \
  || IsStrIn(c,SHIFT_TEXT)) || strncmp(c,"Lcycle",6) == 0

#include "dbm_api.h"
#include "prototypes3.h"
#include "cf3.extern.h"

extern const BodySyntax CF_COMMON_BODIES[];
extern const BodySyntax CF_VARBODY[];
extern const SubTypeSyntax *CF_ALL_SUBTYPES[];
extern const BodySyntax CFG_CONTROLBODY[];
extern const FnCallType CF_FNCALL_TYPES[];
extern const SubTypeSyntax CF_ALL_BODIES[];
extern const BodySyntax CFH_CONTROLBODY[];
extern const SubTypeSyntax CF_COMMON_SUBTYPES[];
extern const BodySyntax CF_CLASSBODY[];
extern const BodySyntax CFA_CONTROLBODY[];
extern const BodySyntax CFEX_CONTROLBODY[];

#ifdef HAVE_NOVA
# include <cf.nova.h>
#endif


#endif
<|MERGE_RESOLUTION|>--- conflicted
+++ resolved
@@ -1954,17 +1954,11 @@
 
 typedef struct
 {
-<<<<<<< HEAD
+    char *build_xpath;
     char *select_xpath;
     char *attribute_value;
+    int havebuildxpath;
     int haveselectxpath;
-=======
-    char *build_xpath;
-    char *select_xpath_region;
-    char *attribute_value;
-    int havebuildxpath;
-    int haveselectxpathregion;
->>>>>>> 0027e39f
     int haveattributevalue;
 } EditXml;
 
