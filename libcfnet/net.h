--- conflicted
+++ resolved
@@ -27,12 +27,8 @@
 #ifndef CFENGINE_NET_H
 #define CFENGINE_NET_H
 
-<<<<<<< HEAD
+
 #include <cfnet.h>
-=======
-
-#include "cfnet.h"
->>>>>>> e5c201f7
 
 
 int SendTransaction(const ConnectionInfo *conn_info, const char *buffer, int len, char status);
