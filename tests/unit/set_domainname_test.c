#include <cf3.defs.h>

<<<<<<< HEAD
#include <sysinfo.h>
#include <env_context.h>
#include <item_lib.h>
#include <enterprise_extension.h>
=======
#include "sysinfo.h"
#include "env_context.h"
#include "item_lib.h"
#include "scope.h"
>>>>>>> b09d5404

#include <test.h>

/* Global variables we care about */

char VFQNAME[CF_MAXVARSIZE];
char VUQNAME[CF_MAXVARSIZE];
char VDOMAIN[CF_MAXVARSIZE];

/* */

static struct hostent h = {
    .h_name = "laptop.intra.cfengine.com"
};

#ifdef SOLARIS
int gethostname(char *name, int len)
#else
int gethostname(char *name, size_t len)
#endif
{
    strcpy(name, "laptop.intra");
    return 0;
}

struct hostent *gethostbyname(const char *name)
{
    assert_string_equal(name, "laptop.intra");
    return &h;
}

typedef struct
{
    const char *name;
    bool found;
} ExpectedClasses;

ExpectedClasses expected_classes[] =
{
    {"laptop.intra.cfengine.com"},
    {"intra.cfengine.com"},
    {"cfengine.com"},
    {"com"},
    {"laptop.intra"},
};

void EvalContextHeapAddHard(EvalContext *ctx, const char *classname)
{
    int i;

    for (i = 0; i < sizeof(expected_classes) / sizeof(expected_classes[0]); ++i)        /* LCOV_EXCL_LINE */
    {
        if (!strcmp(classname, expected_classes[i].name))
        {
            expected_classes[i].found = true;
            return;
        }
    }
    fail();                     /* LCOV_EXCL_LINE */
}

typedef struct
{
    const char *name;
    const char *value;
    bool found;
} ExpectedVars;

ExpectedVars expected_vars[] =
{
    {"host", "laptop.intra"},
    {"fqhost", "laptop.intra.cfengine.com"},
    {"uqhost", "laptop.intra"},
    {"domain", "cfengine.com"},
};

void ScopeNewSpecial(EvalContext *ctx, SpecialScope scope, const char *lval, const void *value, DataType type)
{
    int i;

    assert_int_equal(type, DATA_TYPE_STRING);

    for (i = 0; i < sizeof(expected_vars) / sizeof(expected_vars[0]); ++i)      /* LCOV_EXCL_LINE */
    {
        if (!strcmp(lval, expected_vars[i].name))
        {
            assert_string_equal(value, expected_vars[i].value);
            expected_vars[i].found = true;
            return;
        }
    }
    fprintf(stderr, "${%s} <- %s (%c)\n", lval, (const char *)value, type);  /* LCOV_EXCL_LINE */
    fail();
}

static void test_set_names(void)
{
    int i = 0;

    EvalContext *ctx = EvalContextNew();
    DetectDomainName(ctx, "laptop.intra");

    for (i = 0; i < sizeof(expected_classes) / sizeof(expected_classes[0]); ++i)
    {
        assert_int_equal(expected_classes[i].found, true);
    }

    for (i = 0; i < sizeof(expected_vars) / sizeof(expected_vars[0]); ++i)
    {
        assert_int_equal(expected_vars[i].found, true);
    }
    EvalContextDestroy(ctx);
}

int main()
{
    PRINT_TEST_BANNER();
    const UnitTest tests[] =
    {
        unit_test(test_set_names),
    };

    return run_tests(tests);
}

/* LCOV_EXCL_START */

/* Stub out functions we do not use in test */

int LOOKUP = false;

EvalContext *EvalContextNew(void)
{
    EvalContext *ctx = xmalloc(sizeof(EvalContext));

    ctx->heap_soft = StringSetNew();
    ctx->heap_hard = StringSetNew();

    return ctx;
}

void EvalContextDestroy(EvalContext *ctx)
{
    if (ctx)
    {
        StringSetDestroy(ctx->heap_soft);
        StringSetDestroy(ctx->heap_hard);
    }
}

void DeleteItemList(Item *item) /* delete starting from item */
{
    Item *ip, *next;

    for (ip = item; ip != NULL; ip = next)
    {
        next = ip->next;        // save before free

        if (ip->name != NULL)
        {
            free(ip->name);
        }

        if (ip->classes != NULL)
        {
            free(ip->classes);
        }

        free((char *) ip);
    }
}

void __ProgrammingError(const char *file, int lineno, const char *format, ...)
{
    fail();
    exit(42);
}

void __UnexpectedError(const char *file, int lineno, const char *format, ...)
{
    fail();
}

const char *NameVersion(void)
{
    fail();
}

int Unix_GetCurrentUserName(char *userName, int userNameLen)
{
    fail();
}

void Unix_FindV6InterfaceInfo(void)
{
    fail();
}

void FatalError(char *s, ...)
{
    fail();
    exit(42);
}

Item *SplitString(const char *string, char sep)
{
    fail();
}

char *CanonifyName(const char *str)
{
    fail();
}

void CanonifyNameInPlace(char *str)
{
    fail();
}

int FullTextMatch(const char *regptr, const char *cmpptr)
{
    fail();
}

const char *Version(void)
{
    fail();
}

const char *Nova_Version(void)
{
    fail();
}

char *Constellation_Version(void)
{
    fail();
}

ENTERPRISE_VOID_FUNC_1ARG_DEFINE_STUB(void, LoadSlowlyVaryingObservations, EvalContext *, ctx)
{
    fail();
}

void HashPubKey(RSA *key, unsigned char digest[EVP_MAX_MD_SIZE + 1], HashMethod type)
{
    fail();
}

char *HashPrintSafe(HashMethod type, unsigned char digest[EVP_MAX_MD_SIZE + 1], char buffer[EVP_MAX_MD_SIZE * 4])
{
    fail();
}

void Unix_GetInterfaceInfo(AgentType ag)
{
    fail();
}

ENTERPRISE_VOID_FUNC_1ARG_DEFINE_STUB(void, EnterpriseContext, EvalContext *, ctx)
{
    fail();
}

int StrnCmp(char *s1, char *s2, size_t n)
{
    fail();
}

ssize_t CfReadLine(char *buff, int size, FILE *fp)
{
    fail();
}

bool IsDefinedClass(const EvalContext *ctx, const char *class, const char *ns)
{
    fail();
}

void ScopeDeleteSpecial(SpecialScope scope, const char *id)
{
    fail();
}

void ScopeDeleteVariable(const char *ns, const char *scope, const char *id)
{
    fail();
}


Rlist *RlistParseShown(char *string)
{
    fail();
}

void RlistDestroy(Rlist *list)
{
    fail();
}

/* Stub out variables */

AgentType THIS_AGENT_TYPE;
Item *IPADDRESSES;
struct utsname VSYSNAME;
PlatformContext VSYSTEMHARDCLASS;
char CFWORKDIR[CF_BUFSIZE];
char PUBKEY_DIGEST[CF_MAXVARSIZE];
HashMethod CF_DEFAULT_DIGEST;
char *CLASSATTRIBUTES[PLATFORM_CONTEXT_MAX][3];
const char *VFSTAB[1];
char *VRESOLVCONF[1];
char *VMAILDIR[1];
char *VEXPORTS[1];
char EXPIRY[CF_SMALLBUF];
RSA *PUBKEY;
const char *CLASSTEXT[1] = { };

char VIPADDRESS[CF_MAX_IP_LEN];

/* LCOV_EXCL_STOP */<|MERGE_RESOLUTION|>--- conflicted
+++ resolved
@@ -1,16 +1,10 @@
 #include <cf3.defs.h>
 
-<<<<<<< HEAD
 #include <sysinfo.h>
 #include <env_context.h>
 #include <item_lib.h>
+#include <scope.h>
 #include <enterprise_extension.h>
-=======
-#include "sysinfo.h"
-#include "env_context.h"
-#include "item_lib.h"
-#include "scope.h"
->>>>>>> b09d5404
 
 #include <test.h>
 
