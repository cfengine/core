--- conflicted
+++ resolved
@@ -60,11 +60,7 @@
     return false;
 }
 
-<<<<<<< HEAD
-ENTERPRISE_FUNC_2ARG_DEFINE_STUB(bool, ReturnQueryData, ARG_UNUSED struct ServerConnectionState *, conn, ARG_UNUSED char *, menu)
-=======
-bool ReturnQueryData(ARG_UNUSED struct ServerConnectionState *conn, ARG_UNUSED char *menu, int encrypt)
->>>>>>> e5c201f7
+ENTERPRISE_FUNC_3ARG_DEFINE_STUB(bool, ReturnQueryData, ARG_UNUSED struct ServerConnectionState *, conn, ARG_UNUSED char *, menu, int, encrypt)
 {
     return false;
 }
