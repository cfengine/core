--- conflicted
+++ resolved
@@ -326,24 +326,6 @@
 }
 
 #######################################################
-<<<<<<< HEAD
-# Test based on whether a regex matches a string
-
-bundle agent default_check_regcmp(regexA, strB, test, expected_mismatch)
-{
-  classes:
-      "equal" expression => regcmp("$(regexA)", "$(strB)");
-      "expected_mismatch" or => { strcmp("$(expected_mismatch)", "yes"),
-                                  strcmp("$(expected_mismatch)", "true") };
-  reports:
-    equal.!expected_mismatch::
-      "$(test) Pass";
-    equal.expected_mismatch::
-      "$(test) FAIL";
-    !equal.!expected_mismatch::
-      "$(test) FAIL";
-    !equal.expected_mismatch::
-=======
 # Test based on whether a string matches a regular expression
 
 bundle agent default_check_regcmp(regex, thestring, test, expected_mismatch)
@@ -363,6 +345,5 @@
     !matched.!expected_mismatch::
       "$(test) FAIL";
     !matched.expected_mismatch::
->>>>>>> ccf0e684
       "$(test) Pass";
 }