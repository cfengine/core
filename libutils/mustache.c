/*
   Copyright (C) CFEngine AS

   This file is part of CFEngine 3 - written and maintained by CFEngine AS.

   This program is free software; you can redistribute it and/or modify it
   under the terms of the GNU General Public License as published by the
   Free Software Foundation; version 3.

   This program is distributed in the hope that it will be useful,
   but WITHOUT ANY WARRANTY; without even the implied warranty of
   MERCHANTABILITY or FITNESS FOR A PARTICULAR PURPOSE.  See the
   GNU General Public License for more details.

  You should have received a copy of the GNU General Public License
  along with this program; if not, write to the Free Software
  Foundation, Inc., 59 Temple Place - Suite 330, Boston, MA  02111-1307, USA

  To the extent this program is licensed as part of the Enterprise
  versions of CFEngine, the applicable Commercial Open Source License
  (COSL) may apply to this file if you as a licensee so wish it. See
  included file COSL.txt.
*/
#include <mustache.h>

#include <string_lib.h>
#include <logging.h>
#include <alloc.h>
#include <sequence.h>

typedef enum
{
    TAG_TYPE_VAR,
    TAG_TYPE_VAR_UNESCAPED,
    TAG_TYPE_VAR_SERIALIZED,
    TAG_TYPE_VAR_SERIALIZED_COMPACT,
    TAG_TYPE_SECTION,
    TAG_TYPE_SECTION_END,
    TAG_TYPE_INVERTED,
    TAG_TYPE_COMMENT,
    TAG_TYPE_DELIM,
    TAG_TYPE_ERR,
    TAG_TYPE_NONE
} TagType;

typedef struct
{
    TagType type;
    const char *begin;
    const char *end;
    const char *content;
    size_t content_len;
} Mustache;

#define MUSTACHE_MAX_DELIM_SIZE 10

static bool IsSpace(char c)
{
    return c == '\t' || c == ' ';
}

static bool IsTagStandalone(const char *start, const char *tag_start, const char *tag_end, const char **line_begin, const char **line_end)
{
    assert(start <= tag_start);

    *line_begin = start;
    for (const char *cur = tag_start - 1; cur >= start; cur--)
    {
        if (IsSpace(*cur))
        {
            *line_begin = cur;
            if (cur == start)
            {
                break;
            }
            continue;
        }
        else if (*cur == '\n')
        {
            *line_begin = cur + 1;
            break;
        }
        else
        {
            return false;
        }
    }

    *line_end = NULL;
    for (const char *cur = tag_end; true; cur++)
    {
        if (IsSpace(*cur))
        {
            continue;
        }
        else if (*cur == '\n')
        {
            *line_end = cur + 1;
            break;
        }
        else if (*cur == '\r')
        {
            if (*(cur + 1) == '\n')
            {
                *line_end = cur + 2;
                break;
            }
            continue;
        }
        else if (*cur == '\0')
        {
            *line_end = cur;
            break;
        }
        else
        {
            return false;
        }
    }

    assert(*line_end);

    return true;
}

static bool IsTagTypeRenderable(TagType type)
{
    switch (type)
    {
    case TAG_TYPE_COMMENT:
    case TAG_TYPE_DELIM:
    case TAG_TYPE_ERR:
    case TAG_TYPE_INVERTED:
    case TAG_TYPE_SECTION:
    case TAG_TYPE_SECTION_END:
        return false;
    default:
        return true;
    }
}

static JsonElement *LookupVariable(Seq *hash_stack, const char *name, size_t name_len)
{
    assert(SeqLength(hash_stack) > 0);

    size_t num_comps = StringCountTokens(name, name_len, ".");

    JsonElement *base_var = NULL;
    {
        StringRef base_comp = StringGetToken(name, name_len, 0, ".");
        char *base_comp_str = xstrndup(base_comp.data, base_comp.len);

        for (ssize_t i = SeqLength(hash_stack) - 1; i >= 0; i--)
        {
            JsonElement *hash = SeqAt(hash_stack, i);
            if (!hash)
            {
                continue;
            }

            if (JsonGetElementType(hash) == JSON_ELEMENT_TYPE_CONTAINER && JsonGetContainerType(hash) == JSON_CONTAINER_TYPE_OBJECT)
            {
                JsonElement *var = JsonObjectGet(hash, base_comp_str);
                if (var)
                {
                    base_var = var;
                    break;
                }
            }
        }
        free(base_comp_str);
    }

    if (!base_var)
    {
        return NULL;
    }

    for (size_t i = 1; i < num_comps; i++)
    {
        if (JsonGetElementType(base_var) != JSON_ELEMENT_TYPE_CONTAINER || JsonGetContainerType(base_var) != JSON_CONTAINER_TYPE_OBJECT)
        {
            return NULL;
        }

        StringRef comp = StringGetToken(name, name_len, i, ".");
        char *comp_str = xstrndup(comp.data, comp.len);
        base_var = JsonObjectGet(base_var, comp_str);
        free(comp_str);

        if (!base_var)
        {
            return NULL;
        }
    }

    assert(base_var);
    return base_var;
}

static Mustache NextTag(const char *input,
                        const char *delim_start, size_t delim_start_len,
                        const char *delim_end, size_t delim_end_len)
{
    Mustache ret;
    ret.type = TAG_TYPE_NONE;

    ret.begin = strstr(input, delim_start);
    if (!ret.begin)
    {
        return ret;
    }

    ret.content = ret.begin + delim_start_len;
    char *extra_end = NULL;

    switch (ret.content[0])
    {
    case '#':
        ret.type = TAG_TYPE_SECTION;
        ret.content++;
        break;
    case '^':
        ret.type = TAG_TYPE_INVERTED;
        ret.content++;
        break;
    case '/':
        ret.type = TAG_TYPE_SECTION_END;
        ret.content++;
        break;
    case '!':
        ret.type = TAG_TYPE_COMMENT;
        ret.content++;
        break;
    case '=':
        extra_end = "=";
        ret.type = TAG_TYPE_DELIM;
        ret.content++;
        break;
    case '{':
        extra_end = "}";
    case '&':
        ret.type = TAG_TYPE_VAR_UNESCAPED;
        ret.content++;
        break;
    case '%':
        ret.type = TAG_TYPE_VAR_SERIALIZED;
        ret.content++;
        break;
    case '$':
        ret.type = TAG_TYPE_VAR_SERIALIZED_COMPACT;
        ret.content++;
        break;
    default:
        ret.type = TAG_TYPE_VAR;
        break;
    }

    if (extra_end)
    {
        const char *escape_end = strstr(ret.content, extra_end);
        if (!escape_end || strncmp(escape_end + 1, delim_end, delim_end_len) != 0)
        {
            Log(LOG_LEVEL_WARNING, "Broken mustache template, couldn't find end tag for quoted begin tag at '%20s'...", input);
            ret.type = TAG_TYPE_ERR;
            return ret;
        }

        ret.content_len = escape_end - ret.content;
        ret.end = escape_end + 1 + delim_end_len;
    }
    else
    {
        ret.end = strstr(ret.content, delim_end);
        if (!ret.end)
        {
            Log(LOG_LEVEL_WARNING, "Broken Mustache template, could not find end delimiter after reading start delimiter at '%20s'...", input);
            ret.type = TAG_TYPE_ERR;
            return ret;
        }

        ret.content_len = ret.end - ret.content;
        ret.end += delim_end_len;
    }

    while (*ret.content == ' ' || *ret.content == '\t')
    {
        ret.content++;
        ret.content_len--;
    }

    while (ret.content[ret.content_len - 1] == ' ' || ret.content[ret.content_len - 1] == '\t')
    {
        ret.content_len--;
    }

    return ret;
}

static void RenderHTMLContent(Buffer *out, const char *input, size_t len)
{
    for (size_t i = 0; i < len; i++)
    {
        switch (input[i])
        {
        case '&':
            BufferAppendString(out, "&amp;");
            break;

        case '"':
            BufferAppendString(out, "&quot;");
            break;

        case '<':
            BufferAppendString(out, "&lt;");
            break;

        case '>':
            BufferAppendString(out, "&gt;");
            break;

        default:
            BufferAppendChar(out, input[i]);
            break;
        }
    }
}

static void RenderContent(Buffer *out, const char *content, size_t len, bool html, bool skip_content)
{
    if (skip_content)
    {
        return;
    }

    if (html)
    {
        RenderHTMLContent(out, content, len);
    }
    else
    {
        BufferAppend(out, content, len);
    }
}

static bool RenderVariablePrimitive(Buffer *out, const JsonElement *primitive, const bool escaped, const bool key_mode)
{
    if (key_mode && JsonElementGetPropertyName(primitive))
    {
        if (escaped)
        {
            RenderHTMLContent(out, JsonElementGetPropertyName(primitive), strlen(JsonElementGetPropertyName(primitive)));
        }
        else
        {
            BufferAppendString(out, JsonElementGetPropertyName(primitive));
        }
        return true;
    }

    switch (JsonGetPrimitiveType(primitive))
    {
    case JSON_PRIMITIVE_TYPE_STRING:
        if (escaped)
        {
            RenderHTMLContent(out, JsonPrimitiveGetAsString(primitive), strlen(JsonPrimitiveGetAsString(primitive)));
        }
        else
        {
            BufferAppendString(out, JsonPrimitiveGetAsString(primitive));
        }
        return true;

    case JSON_PRIMITIVE_TYPE_INTEGER:
        {
            char *str = StringFromLong(JsonPrimitiveGetAsInteger(primitive));
            BufferAppendString(out, str);
            free(str);
        }
        return true;

    case JSON_PRIMITIVE_TYPE_REAL:
        {
            char *str = StringFromDouble(JsonPrimitiveGetAsReal(primitive));
            BufferAppendString(out, str);
            free(str);
        }
        return true;

    case JSON_PRIMITIVE_TYPE_BOOL:
        BufferAppendString(out, JsonPrimitiveGetAsBool(primitive) ? "true" : "false");
        return true;

    case JSON_PRIMITIVE_TYPE_NULL:
        return true;

    default:
        assert(!"Unrecognised JSON primitive type");
    }
    return false;
}

static bool RenderVariableContainer(Buffer *out, const JsonElement *container, bool compact)
{
    Writer *w = StringWriter();
    if (compact)
    {
        JsonWriteCompact(w, container);
    }
    else
    {
        JsonWrite(w, container, 0);
    }

    BufferAppendString(out, StringWriterData(w));
    WriterClose(w);
    return true;
}

static bool RenderVariable(Buffer *out,
                           const char *content, size_t content_len,
                           TagType conversion,
                           Seq *hash_stack)
{
    JsonElement *var = NULL;
<<<<<<< HEAD

    const bool item_mode = strncmp(content, ".", content_len) == 0;
    const bool key_mode = strncmp(content, "@", content_len) == 0;

    if (item_mode || key_mode)
=======
    bool escape = conversion == TAG_TYPE_VAR;
    bool serialize = conversion == TAG_TYPE_VAR_SERIALIZED;
    bool serialize_compact = conversion == TAG_TYPE_VAR_SERIALIZED_COMPACT;

    if (strncmp(content, ".", content_len) == 0)
>>>>>>> 6ebe0df4
    {
        var = SeqAt(hash_stack, SeqLength(hash_stack) - 1);
    }
    else
    {
        var = LookupVariable(hash_stack, content, content_len);
    }

    if (!var)
    {
        return true;
    }

    switch (JsonGetElementType(var))
    {
    case JSON_ELEMENT_TYPE_PRIMITIVE:
<<<<<<< HEAD
        return RenderVariablePrimitive(out, var, escaped, key_mode);
=======
        // note that this also covers 'serialize' on primitives
        return RenderVariablePrimitive(out, var, escape);
>>>>>>> 6ebe0df4

    case JSON_ELEMENT_TYPE_CONTAINER:
        if (serialize || serialize_compact)
        {
            return RenderVariableContainer(out, var, serialize_compact);
        }
        else
        {
            assert(false);
            return false;
        }
    }

    assert(false);
    return false;
}

static bool SetDelimiters(const char *content, size_t content_len,
                          char *delim_start, size_t *delim_start_len,
                          char *delim_end, size_t *delim_end_len)
{
    size_t num_tokens = StringCountTokens(content, content_len, " \t");
    if (num_tokens != 2)
    {
        Log(LOG_LEVEL_WARNING, "Could not parse delimiter mustache, number of tokens is %zd, expected 2 in '%s'",
            num_tokens, content);
        return false;
    }

    StringRef first = StringGetToken(content, content_len, 0, " \t");
    if (first.len > MUSTACHE_MAX_DELIM_SIZE)
    {
        Log(LOG_LEVEL_WARNING, "New mustache start delimiter exceeds the allowed size of %d in '%s'",
            MUSTACHE_MAX_DELIM_SIZE, content);
        return false;
    }
    strncpy(delim_start, first.data, first.len);
    delim_start[first.len] = '\0';
    *delim_start_len = first.len;

    StringRef second = StringGetToken(content, content_len, 1, " \t");
    if (second.len > MUSTACHE_MAX_DELIM_SIZE)
    {
        Log(LOG_LEVEL_WARNING, "New mustache start delimiter exceeds the allowed size of %d in '%s'",
            MUSTACHE_MAX_DELIM_SIZE, content);
        return false;
    }
    strncpy(delim_end, second.data, second.len);
    delim_end[second.len] = '\0';
    *delim_end_len = second.len;

    return true;
}

static bool Render(Buffer *out, const char *start, const char *input, Seq *hash_stack,
                   char *delim_start, size_t *delim_start_len,
                   char *delim_end, size_t *delim_end_len,
                   bool skip_content,
                   const char *section,
                   const char **section_end)
{
    while (true)
    {
        if (!input)
        {
            Log(LOG_LEVEL_ERR, "Unexpected end to Mustache template");
            return false;
        }

        Mustache tag = NextTag(input, delim_start, *delim_start_len, delim_end, *delim_end_len);

        {
            const char *line_begin = NULL;
            const char *line_end = NULL;
            if (!IsTagTypeRenderable(tag.type) && IsTagStandalone(start, tag.begin, tag.end, &line_begin, &line_end))
            {
                RenderContent(out, input, line_begin - input, false, skip_content);
                input = line_end;
            }
            else
            {
                RenderContent(out, input, tag.begin - input, false, skip_content);
                input = tag.end;
            }
        }

        switch (tag.type)
        {
        case TAG_TYPE_ERR:
            return false;

        case TAG_TYPE_DELIM:
            if (!SetDelimiters(tag.content, tag.content_len,
                               delim_start, delim_start_len,
                               delim_end, delim_end_len))
            {
                return false;
            }
            continue;

        case TAG_TYPE_COMMENT:
            continue;

        case TAG_TYPE_NONE:
            return true;

        case TAG_TYPE_VAR_SERIALIZED:
        case TAG_TYPE_VAR_SERIALIZED_COMPACT:
        case TAG_TYPE_VAR_UNESCAPED:
        case TAG_TYPE_VAR:
            if (!skip_content)
            {
                if (tag.content_len > 0)
                {
                    if (!RenderVariable(out, tag.content, tag.content_len, tag.type, hash_stack))
                    {
                        return false;
                    }
                }
                else
                {
                    RenderContent(out, delim_start, *delim_start_len, false, false);
                    RenderContent(out, delim_end, *delim_end_len, false, false);
                }
            }
            continue;

        case TAG_TYPE_INVERTED:
        case TAG_TYPE_SECTION:
            {
                char *section = xstrndup(tag.content, tag.content_len);
                JsonElement *var = LookupVariable(hash_stack, tag.content, tag.content_len);
                SeqAppend(hash_stack, var);

                if (!var)
                {
                    const char *cur_section_end = NULL;
                    if (!Render(out, start, input, hash_stack, delim_start, delim_start_len, delim_end, delim_end_len,
                                skip_content || tag.type != TAG_TYPE_INVERTED, section, &cur_section_end))
                    {
                        free(section);
                        return false;
                    }
                    free(section);
                    input = cur_section_end;
                    continue;
                }

                switch (JsonGetElementType(var))
                {
                case JSON_ELEMENT_TYPE_PRIMITIVE:
                    switch (JsonGetPrimitiveType(var))
                    {
                    case JSON_PRIMITIVE_TYPE_BOOL:
                        {
                            bool skip = skip_content || (!JsonPrimitiveGetAsBool(var) ^ (tag.type == TAG_TYPE_INVERTED));

                            const char *cur_section_end = NULL;
                            if (!Render(out, start, input, hash_stack, delim_start, delim_start_len, delim_end, delim_end_len,
                                        skip, section, &cur_section_end))
                            {
                                free(section);
                                return false;
                            }
                            free(section);
                            input = cur_section_end;
                        }
                        continue;

                    default:
                        Log(LOG_LEVEL_WARNING, "Mustache sections can only take a boolean or a container (array or map) value, but section '%s' isn't getting one of those.",
                            section);
                        return false;
                    }
                    break;

                case JSON_ELEMENT_TYPE_CONTAINER:
                    switch (JsonGetContainerType(var))
                    {
                    case JSON_CONTAINER_TYPE_OBJECT:
                    case JSON_CONTAINER_TYPE_ARRAY:
                        if (JsonLength(var) > 0)
                        {
                            const char *cur_section_end = NULL;
                            for (size_t i = 0; i < JsonLength(var); i++)
                            {
                                JsonElement *child_hash = JsonAt(var, i);
                                SeqAppend(hash_stack, child_hash);


                                if (!Render(out, start, input,
                                            hash_stack,
                                            delim_start, delim_start_len, delim_end, delim_end_len,
                                            skip_content || tag.type == TAG_TYPE_INVERTED, section, &cur_section_end))
                                {
                                    free(section);
                                    return false;
                                }
                            }
                            input = cur_section_end;
                            free(section);
                        }
                        else
                        {
                            const char *cur_section_end = NULL;
                            if (!Render(out, start, input, hash_stack, delim_start, delim_start_len, delim_end, delim_end_len,
                                        tag.type != TAG_TYPE_INVERTED, section, &cur_section_end))
                            {
                                free(section);
                                return false;
                            }
                            free(section);
                            input = cur_section_end;
                        }
                        break;
                    }
                    break;
                }
            }
            continue;
        case TAG_TYPE_SECTION_END:
            if (!section)
            {
                char *varname = xstrndup(tag.content, tag.content_len);
                Log(LOG_LEVEL_WARNING, "Unknown section close in mustache template '%s'", varname);
                free(varname);
                return false;
            }
            else
            {
                SeqRemove(hash_stack, SeqLength(hash_stack) - 1);
                *section_end = input;
                return true;
            }
            break;

        default:
            assert(false);
            return false;
        }
    }

    assert(false);
}

bool MustacheRender(Buffer *out, const char *input, const JsonElement *hash)
{
    char delim_start[MUSTACHE_MAX_DELIM_SIZE] = "{{";
    size_t delim_start_len = strlen(delim_start);

    char delim_end[MUSTACHE_MAX_DELIM_SIZE] = "}}";
    size_t delim_end_len = strlen(delim_end);

    Seq *hash_stack = SeqNew(10, NULL);
    SeqAppend(hash_stack, (JsonElement*)hash);

    bool success = Render(out, input, input,
                         hash_stack,
                         delim_start, &delim_start_len,
                         delim_end, &delim_end_len,
                         false, NULL, NULL);

    SeqDestroy(hash_stack);

    return success;
}<|MERGE_RESOLUTION|>--- conflicted
+++ resolved
@@ -423,19 +423,14 @@
                            Seq *hash_stack)
 {
     JsonElement *var = NULL;
-<<<<<<< HEAD
-
-    const bool item_mode = strncmp(content, ".", content_len) == 0;
-    const bool key_mode = strncmp(content, "@", content_len) == 0;
-
-    if (item_mode || key_mode)
-=======
     bool escape = conversion == TAG_TYPE_VAR;
     bool serialize = conversion == TAG_TYPE_VAR_SERIALIZED;
     bool serialize_compact = conversion == TAG_TYPE_VAR_SERIALIZED_COMPACT;
 
-    if (strncmp(content, ".", content_len) == 0)
->>>>>>> 6ebe0df4
+    const bool item_mode = strncmp(content, ".", content_len) == 0;
+    const bool key_mode = strncmp(content, "@", content_len) == 0;
+
+    if (item_mode || key_mode)
     {
         var = SeqAt(hash_stack, SeqLength(hash_stack) - 1);
     }
@@ -452,12 +447,8 @@
     switch (JsonGetElementType(var))
     {
     case JSON_ELEMENT_TYPE_PRIMITIVE:
-<<<<<<< HEAD
-        return RenderVariablePrimitive(out, var, escaped, key_mode);
-=======
         // note that this also covers 'serialize' on primitives
-        return RenderVariablePrimitive(out, var, escape);
->>>>>>> 6ebe0df4
+        return RenderVariablePrimitive(out, var, escape, key_mode);
 
     case JSON_ELEMENT_TYPE_CONTAINER:
         if (serialize || serialize_compact)
