/*
   Copyright (C) CFEngine AS

   This file is part of CFEngine 3 - written and maintained by CFEngine AS.

   This program is free software; you can redistribute it and/or modify it
   under the terms of the GNU General Public License as published by the
   Free Software Foundation; version 3.

   This program is distributed in the hope that it will be useful,
   but WITHOUT ANY WARRANTY; without even the implied warranty of
   MERCHANTABILITY or FITNESS FOR A PARTICULAR PURPOSE.  See the
   GNU General Public License for more details.

  You should have received a copy of the GNU General Public License
  along with this program; if not, write to the Free Software
  Foundation, Inc., 59 Temple Place - Suite 330, Boston, MA  02111-1307, USA

  To the extent this program is licensed as part of the Enterprise
  versions of CFEngine, the applicable Commerical Open Source License
  (COSL) may apply to this file if you as a licensee so wish it. See
  included file COSL.txt.
*/

#include <cf-serverd-functions.h>
#include <cf-serverd-enterprise-stubs.h>

<<<<<<< HEAD
#include <client_code.h>
#include <server_transform.h>
#include <bootstrap.h>
#include <scope.h>
#include <signals.h>
#include <mutex.h>
#include <locks.h>
#include <exec_tools.h>
#include <unix.h>
#include <man.h>
=======
#include "client_code.h"
#include "server_transform.h"
#include "bootstrap.h"
#include "scope.h"
#include "signals.h"
#include "mutex.h"
#include "locks.h"
#include "exec_tools.h"
#include "unix.h"
#include "man.h"
#include "server_tls.h"                              /* ServerTLSInitialize */
>>>>>>> e5c201f7


static const size_t QUEUESIZE = 50;
int NO_FORK = false;

/*******************************************************************/
/* Command line options                                            */
/*******************************************************************/

static const char *CF_SERVERD_SHORT_DESCRIPTION = "CFEngine file server daemon";

static const char *CF_SERVERD_MANPAGE_LONG_DESCRIPTION =
        "cf-serverd is a socket listening daemon providing two services: it acts as a file server for remote file copying "
        "and it allows an authorized cf-runagent to start a cf-agent run. cf-agent typically connects to a "
        "cf-serverd instance to request updated policy code, but may also request additional files for download. "
        "cf-serverd employs role based access control (defined in policy code) to authorize requests.";

static const struct option OPTIONS[] =
{
    {"help", no_argument, 0, 'h'},
    {"debug", no_argument, 0, 'd'},
    {"verbose", no_argument, 0, 'v'},
    {"version", no_argument, 0, 'V'},
    {"file", required_argument, 0, 'f'},
    {"define", required_argument, 0, 'D'},
    {"negate", required_argument, 0, 'N'},
    {"no-lock", no_argument, 0, 'K'},
    {"inform", no_argument, 0, 'I'},
    {"diagnostic", no_argument, 0, 'x'},
    {"no-fork", no_argument, 0, 'F'},
    {"ld-library-path", required_argument, 0, 'L'},
    {"generate-avahi-conf", no_argument, 0, 'A'},
    {"legacy-output", no_argument, 0, 'l'},
    {"color", optional_argument, 0, 'C'},
    {NULL, 0, 0, '\0'}
};

static const char *HINTS[] =
{
    "Print the help message",
    "Enable debugging output",
    "Output verbose information about the behaviour of the agent",
    "Output the version of the software",
    "Specify an alternative input file than the default",
    "Define a list of comma separated classes to be defined at the start of execution",
    "Define a list of comma separated classes to be undefined at the start of execution",
    "Ignore locking constraints during execution (ifelapsed/expireafter) if \"too soon\" to run",
    "Print basic information about changes made to the system, i.e. promises repaired",
    "Activate internal diagnostics (developers only)",
    "Run as a foreground processes (do not fork)",
    "Set the internal value of LD_LIBRARY_PATH for child processes",
    "Generates avahi configuration file to enable policy server to be discovered in the network",
    "Use legacy output format",
    "Enable colorized output. Possible values: 'always', 'auto', 'never'. If option is used, the default value is 'auto'",
    NULL
};

/*******************************************************************/

static void KeepHardClasses(EvalContext *ctx)
{
    char name[CF_BUFSIZE];
    if (name != NULL)
    {
        char *existing_policy_server = ReadPolicyServerFile(CFWORKDIR);
        if (existing_policy_server)
        {
            if (GetAmPolicyHub(CFWORKDIR))
            {
                EvalContextHeapAddHard(ctx, "am_policy_hub");
            }
            free(existing_policy_server);
        }
    }

    /* FIXME: why is it not in generic_agent?! */
#if defined HAVE_ENTERPRISE
    EvalContextHeapAddHard(ctx, "nova_edition");
    EvalContextHeapAddHard(ctx, "enterprise_edition");
#else
    EvalContextHeapAddHard(ctx, "community_edition");
#endif
}

#ifdef HAVE_AVAHI_CLIENT_CLIENT_H
#ifdef HAVE_AVAHI_COMMON_ADDRESS_H
static int GenerateAvahiConfig(const char *path);
#endif
#endif

GenericAgentConfig *CheckOpts(int argc, char **argv)
{
    extern char *optarg;
    char ld_library_path[CF_BUFSIZE];
    int optindex = 0;
    int c;
    GenericAgentConfig *config = GenericAgentConfigNewDefault(AGENT_TYPE_SERVER);

    while ((c = getopt_long(argc, argv, "dvIKf:D:N:VSxLFMhAlC::", OPTIONS, &optindex)) != EOF)
    {
        switch ((char) c)
        {
        case 'l':
            LEGACY_OUTPUT = true;
            break;

        case 'f':

            if (optarg && (strlen(optarg) < 5))
            {
                Log(LOG_LEVEL_ERR, " -f used but argument '%s' incorrect", optarg);
                exit(EXIT_FAILURE);
            }

            GenericAgentConfigSetInputFile(config, GetWorkDir(), optarg);
            MINUSF = true;
            break;

        case 'd':
            LogSetGlobalLevel(LOG_LEVEL_DEBUG);
            NO_FORK = true;

        case 'K':
            IGNORELOCK = true;
            break;

        case 'D':
            config->heap_soft = StringSetFromString(optarg, ',');
            break;

        case 'N':
            config->heap_negated = StringSetFromString(optarg, ',');
            break;

        case 'I':
            LogSetGlobalLevel(LOG_LEVEL_INFO);
            break;

        case 'v':
            LogSetGlobalLevel(LOG_LEVEL_VERBOSE);
            NO_FORK = true;
            break;

        case 'F':
            NO_FORK = true;
            break;

        case 'L':
            Log(LOG_LEVEL_VERBOSE, "Setting LD_LIBRARY_PATH to '%s'", optarg);
            snprintf(ld_library_path, CF_BUFSIZE - 1, "LD_LIBRARY_PATH=%s", optarg);
            putenv(ld_library_path);
            break;

        case 'V':
            {
                Writer *w = FileWriter(stdout);
                GenericAgentWriteVersion(w);
                FileWriterDetach(w);
            }
            exit(0);

        case 'h':
            {
                Writer *w = FileWriter(stdout);
                GenericAgentWriteHelp(w, "cf-serverd", OPTIONS, HINTS, true);
                FileWriterDetach(w);
            }
            exit(0);

        case 'M':
            {
                Writer *out = FileWriter(stdout);
                ManPageWrite(out, "cf-serverd", time(NULL),
                             CF_SERVERD_SHORT_DESCRIPTION,
                             CF_SERVERD_MANPAGE_LONG_DESCRIPTION,
                             OPTIONS, HINTS,
                             true);
                FileWriterDetach(out);
                exit(EXIT_SUCCESS);
            }

        case 'x':
            Log(LOG_LEVEL_ERR, "Self-diagnostic functionality is retired.");
            exit(0);
        case 'A':
#ifdef HAVE_AVAHI_CLIENT_CLIENT_H
#ifdef HAVE_AVAHI_COMMON_ADDRESS_H
            Log(LOG_LEVEL_NOTICE, "Generating Avahi configuration file.");
            if (GenerateAvahiConfig("/etc/avahi/services/cfengine-hub.service") != 0)
            {
                exit(1);
            }
            cf_popen("/etc/init.d/avahi-daemon restart", "r", true);
            Log(LOG_LEVEL_NOTICE, "Avahi configuration file generated successfuly.");
            exit(0);
#endif
#endif
            Log(LOG_LEVEL_ERR, "Generating avahi configuration can only be done when avahi-daemon and libavahi are installed on the machine.");
            exit(0);

        case 'C':
            if (!GenericAgentConfigParseColor(config, optarg))
            {
                exit(EXIT_FAILURE);
            }
            break;

        default:
            {
                Writer *w = FileWriter(stdout);
                GenericAgentWriteHelp(w, "cf-serverd", OPTIONS, HINTS, true);
                FileWriterDetach(w);
            }
            exit(1);

        }
    }

    if (!GenericAgentConfigParseArguments(config, argc - optind, argv + optind))
    {
        Log(LOG_LEVEL_ERR, "Too many arguments");
        exit(EXIT_FAILURE);
    }

    return config;
}

/*******************************************************************/

void ThisAgentInit(void)
{
    umask(077);
}

/*******************************************************************/

void StartServer(EvalContext *ctx, Policy **policy, GenericAgentConfig *config)
{
    int sd = -1;
    fd_set rset;
    struct timeval timeout;
    int ret_val;
    CfLock thislock;
<<<<<<< HEAD
    time_t starttime = time(NULL), last_collect = 0;
    extern int COLLECT_WINDOW;
=======
    time_t last_collect = 0;
>>>>>>> e5c201f7

    struct sockaddr_storage cin;
    socklen_t addrlen = sizeof(cin);

    signal(SIGINT, HandleSignalsForDaemon);
    signal(SIGTERM, HandleSignalsForDaemon);
    signal(SIGHUP, SIG_IGN);
    signal(SIGPIPE, SIG_IGN);
    signal(SIGUSR1, HandleSignalsForDaemon);
    signal(SIGUSR2, HandleSignalsForDaemon);

<<<<<<< HEAD
    sd = SetServerListenState(ctx, QUEUESIZE, SERVER_LISTEN, &InitServer);
=======
    ServerTLSInitialize();

    sd = SetServerListenState(ctx, QUEUESIZE);
>>>>>>> e5c201f7

    TransactionContext tc = {
        .ifelapsed = 0,
        .expireafter = 1,
    };

    Policy *server_cfengine_policy = PolicyNew();
    Promise *pp = NULL;
    {
        Bundle *bp = PolicyAppendBundle(server_cfengine_policy, NamespaceDefault(), "server_cfengine_bundle", "agent", NULL, NULL);
        PromiseType *tp = BundleAppendPromiseType(bp, "server_cfengine");

        pp = PromiseTypeAppendPromise(tp, config->input_file, (Rval) { NULL, RVAL_TYPE_NOPROMISEE }, NULL);
    }
    assert(pp);

    thislock = AcquireLock(ctx, pp->promiser, VUQNAME, CFSTARTTIME, tc, pp, false);

    if (thislock.lock == NULL)
    {
        PolicyDestroy(server_cfengine_policy);
        return;
    }

    if (sd != -1)
    {
        Log(LOG_LEVEL_VERBOSE, "Listening for connections ...");
    }

#ifdef __MINGW32__

    if (!NO_FORK)
    {
        Log(LOG_LEVEL_VERBOSE, "Windows does not support starting processes in the background - starting in foreground");
    }

#else /* !__MINGW32__ */

    if ((!NO_FORK) && (fork() != 0))
    {
        _exit(0);
    }

    if (!NO_FORK)
    {
        ActAsDaemon(sd);
    }

#endif /* !__MINGW32__ */

    WritePID("cf-serverd.pid");

/* Andrew Stribblehill <ads@debian.org> -- close sd on exec */
#ifndef __MINGW32__
    fcntl(sd, F_SETFD, FD_CLOEXEC);
#endif

    while (!IsPendingTermination())
    {
        time_t now = time(NULL);

        /* Note that this loop logic is single threaded, but ACTIVE_THREADS
           might still change in threads pertaining to service handling */

        if (ThreadLock(cft_server_children))
        {
            if (ACTIVE_THREADS == 0)
            {
                CheckFileChanges(ctx, policy, config);
            }
            ThreadUnlock(cft_server_children);
        }

        // Check whether we should try to establish peering with a hub

        if ((COLLECT_INTERVAL > 0) && ((now - last_collect) > COLLECT_INTERVAL))
        {
            TryCollectCall(COLLECT_WINDOW, &ServerEntryPoint);
            last_collect = now;
            continue;
        }

        /* check if listening is working */
        if (sd != -1)
        {
            // Look for normal incoming service requests

            FD_ZERO(&rset);
            FD_SET(sd, &rset);

            /* Set 1 second timeout for select, so that signals are handled in
             * a timely manner */
            timeout.tv_sec = 1;
            timeout.tv_usec = 0;

            Log(LOG_LEVEL_DEBUG, "Waiting at incoming select...");

            ret_val = select((sd + 1), &rset, NULL, NULL, &timeout);

            if (ret_val == -1)      /* Error received from call to select */
            {
                if (errno == EINTR)
                {
                    continue;
                }
                else
                {
                    Log(LOG_LEVEL_ERR, "select failed. (select: %s)", GetErrorStr());
                    exit(1);
                }
            }
            else if (!ret_val) /* No data waiting, we must have timed out! */
            {
                continue;
            }

            Log(LOG_LEVEL_VERBOSE, "Accepting a connection");

            int sd_accepted = accept(sd, (struct sockaddr *) &cin, &addrlen);
            if (sd_accepted != -1)
            {
                /* Just convert IP address to string, no DNS lookup. */
                char ipaddr[CF_MAX_IP_LEN] = "";
                getnameinfo((struct sockaddr *) &cin, addrlen,
                            ipaddr, sizeof(ipaddr),
                            NULL, 0, NI_NUMERICHOST);

                ServerEntryPoint(ctx, sd_accepted, ipaddr);
            }
        }
    }

    PolicyDestroy(server_cfengine_policy);
}

/*********************************************************************/
/* Level 2                                                           */
/*********************************************************************/

int InitServer(size_t queue_size)
{
    int sd = -1;

    if ((sd = OpenReceiverChannel()) == -1)
    {
        Log(LOG_LEVEL_ERR, "Unable to start server");
        exit(1);
    }

    if (listen(sd, queue_size) == -1)
    {
        Log(LOG_LEVEL_ERR, "listen failed. (listen: %s)", GetErrorStr());
        exit(1);
    }

    return sd;
}

int OpenReceiverChannel(void)
{
    struct addrinfo *response, *ap;
    struct addrinfo query = {
        .ai_flags = AI_PASSIVE,
        .ai_family = AF_UNSPEC,
        .ai_socktype = SOCK_STREAM
    };

    /* Listen to INADDR(6)_ANY if BINDINTERFACE unset. */
    char *ptr = NULL;
    if (BINDINTERFACE[0] != '\0')
    {
        ptr = BINDINTERFACE;
    }

    /* Resolve listening interface. */
    if (getaddrinfo(ptr, STR_CFENGINEPORT, &query, &response) != 0)
    {
        Log(LOG_LEVEL_ERR, "DNS/service lookup failure. (getaddrinfo: %s)", GetErrorStr());
        return -1;
    }

    int sd = -1;
    for (ap = response; ap != NULL; ap = ap->ai_next)
    {
        if ((sd = socket(ap->ai_family, ap->ai_socktype, ap->ai_protocol)) == -1)
        {
            continue;
        }

        int yes = 1;
        if (setsockopt(sd, SOL_SOCKET, SO_REUSEADDR,
                       &yes, sizeof(yes)) == -1)
        {
            Log(LOG_LEVEL_ERR, "Socket option SO_REUSEADDR was not accepted. (setsockopt: %s)", GetErrorStr());
            exit(1);
        }

        struct linger cflinger = {
            .l_onoff = 1,
            .l_linger = 60
        };
        if (setsockopt(sd, SOL_SOCKET, SO_LINGER,
                       &cflinger, sizeof(cflinger)) == -1)
        {
            Log(LOG_LEVEL_ERR, "Socket option SO_LINGER was not accepted. (setsockopt: %s)", GetErrorStr());
            exit(1);
        }

        if (bind(sd, ap->ai_addr, ap->ai_addrlen) != -1)
        {
            if (LogGetGlobalLevel() >= LOG_LEVEL_DEBUG)
            {
                /* Convert IP address to string, no DNS lookup performed. */
                char txtaddr[CF_MAX_IP_LEN] = "";
                getnameinfo(ap->ai_addr, ap->ai_addrlen,
                            txtaddr, sizeof(txtaddr),
                            NULL, 0, NI_NUMERICHOST);
                Log(LOG_LEVEL_DEBUG, "Bound to address '%s' on '%s' = %d", txtaddr,
                    CLASSTEXT[VSYSTEMHARDCLASS], VSYSTEMHARDCLASS);
            }
            break;
        }
        else
        {
            Log(LOG_LEVEL_ERR, "Could not bind server address. (bind: %s)", GetErrorStr());
            cf_closesocket(sd);
        }
    }

    if (sd < 0)
    {
        Log(LOG_LEVEL_ERR, "Couldn't open/bind a socket");
        exit(1);
    }

    freeaddrinfo(response);
    return sd;
}

/*********************************************************************/
/* Level 3                                                           */
/*********************************************************************/

void CheckFileChanges(EvalContext *ctx, Policy **policy, GenericAgentConfig *config)
{
    Log(LOG_LEVEL_DEBUG, "Checking file updates for input file '%s'", config->input_file);

    if (GenericAgentIsPolicyReloadNeeded(config, *policy))
    {
        Log(LOG_LEVEL_VERBOSE, "New promises detected...");

        if (GenericAgentCheckPromises(config))
        {
            Log(LOG_LEVEL_INFO, "Rereading policy file '%s'", config->input_file);

            /* Free & reload -- lock this to avoid access errors during reload */
            
            EvalContextClear(ctx);

            DeleteItemList(IPADDRESSES);
            IPADDRESSES = NULL;

            DeleteItemList(SV.trustkeylist);
            DeleteItemList(SV.skipverify);
            DeleteItemList(SV.attackerlist);
            DeleteItemList(SV.nonattackerlist);
            DeleteItemList(SV.multiconnlist);

            DeleteAuthList(SV.admit);
            DeleteAuthList(SV.deny);

            DeleteAuthList(SV.varadmit);
            DeleteAuthList(SV.vardeny);

            DeleteAuthList(SV.roles);

            strcpy(VDOMAIN, "undefined.domain");
            POLICY_SERVER[0] = '\0';

            SV.admit = NULL;
            SV.admittop = NULL;

            SV.varadmit = NULL;
            SV.varadmittop = NULL;

            SV.deny = NULL;
            SV.denytop = NULL;

            SV.vardeny = NULL;
            SV.vardenytop = NULL;

            SV.roles = NULL;
            SV.rolestop = NULL;

            SV.trustkeylist = NULL;
            SV.skipverify = NULL;
            SV.attackerlist = NULL;
            SV.nonattackerlist = NULL;
            SV.multiconnlist = NULL;

            PolicyDestroy(*policy);
            *policy = NULL;

            {
                char *existing_policy_server = ReadPolicyServerFile(GetWorkDir());
                SetPolicyServer(ctx, existing_policy_server);
                free(existing_policy_server);
            }

            GetNameInfo3(ctx, AGENT_TYPE_SERVER);
            GetInterfacesInfo(ctx);
            Get3Environment(ctx, AGENT_TYPE_SERVER);
            BuiltinClasses(ctx);
            OSClasses(ctx);
            KeepHardClasses(ctx);

            EvalContextHeapAddHard(ctx, CF_AGENTTYPES[config->agent_type]);

            SetReferenceTime(ctx, true);
            *policy = GenericAgentLoadPolicy(ctx, config);
            KeepPromises(ctx, *policy, config);
            Summarize();

        }
        else
        {
            Log(LOG_LEVEL_INFO, "File changes contain errors -- ignoring");
            config->policy_last_read_attempt = time(NULL);
        }
    }
    else
    {
        Log(LOG_LEVEL_DEBUG, "No new promises found");
    }
}

#ifdef HAVE_AVAHI_CLIENT_CLIENT_H
#ifdef HAVE_AVAHI_COMMON_ADDRESS_H
static int GenerateAvahiConfig(const char *path)
{
    FILE *fout;
    Writer *writer = NULL;
    fout = fopen(path, "w+");
    if (fout == NULL)
    {
        Log(LOG_LEVEL_ERR, "Unable to open '%s'", path);
        return -1;
    }
    writer = FileWriter(fout);
    fprintf(fout, "<?xml version=\"1.0\" standalone='no'?>\n");
    fprintf(fout, "<!DOCTYPE service-group SYSTEM \"avahi-service.dtd\">\n");
    XmlComment(writer, "This file has been automatically generated by cf-serverd.");
    XmlStartTag(writer, "service-group", 0);
    /* FIXME: make it function */
#ifdef HAVE_ENTERPRISE
    fprintf(fout,"<name replace-wildcards=\"yes\" >CFEngine Enterprise %s Policy Hub on %s </name>\n", Version(), "%h");
#else
    fprintf(fout,"<name replace-wildcards=\"yes\" >CFEngine Community %s Policy Server on %s </name>\n", Version(), "%h");
#endif
    XmlStartTag(writer, "service", 0);
    XmlTag(writer, "type", "_cfenginehub._tcp",0);
    DetermineCfenginePort();
    XmlTag(writer, "port", STR_CFENGINEPORT, 0);
    XmlEndTag(writer, "service");
    XmlEndTag(writer, "service-group");
    fclose(fout);

    return 0;
}
#endif
#endif<|MERGE_RESOLUTION|>--- conflicted
+++ resolved
@@ -25,7 +25,6 @@
 #include <cf-serverd-functions.h>
 #include <cf-serverd-enterprise-stubs.h>
 
-<<<<<<< HEAD
 #include <client_code.h>
 #include <server_transform.h>
 #include <bootstrap.h>
@@ -36,19 +35,7 @@
 #include <exec_tools.h>
 #include <unix.h>
 #include <man.h>
-=======
-#include "client_code.h"
-#include "server_transform.h"
-#include "bootstrap.h"
-#include "scope.h"
-#include "signals.h"
-#include "mutex.h"
-#include "locks.h"
-#include "exec_tools.h"
-#include "unix.h"
-#include "man.h"
-#include "server_tls.h"                              /* ServerTLSInitialize */
->>>>>>> e5c201f7
+#include <server_tls.h>                              /* ServerTLSInitialize */
 
 
 static const size_t QUEUESIZE = 50;
@@ -292,12 +279,8 @@
     struct timeval timeout;
     int ret_val;
     CfLock thislock;
-<<<<<<< HEAD
-    time_t starttime = time(NULL), last_collect = 0;
+    time_t last_collect = 0;
     extern int COLLECT_WINDOW;
-=======
-    time_t last_collect = 0;
->>>>>>> e5c201f7
 
     struct sockaddr_storage cin;
     socklen_t addrlen = sizeof(cin);
@@ -309,13 +292,9 @@
     signal(SIGUSR1, HandleSignalsForDaemon);
     signal(SIGUSR2, HandleSignalsForDaemon);
 
-<<<<<<< HEAD
+    ServerTLSInitialize();
+
     sd = SetServerListenState(ctx, QUEUESIZE, SERVER_LISTEN, &InitServer);
-=======
-    ServerTLSInitialize();
-
-    sd = SetServerListenState(ctx, QUEUESIZE);
->>>>>>> e5c201f7
 
     TransactionContext tc = {
         .ifelapsed = 0,
