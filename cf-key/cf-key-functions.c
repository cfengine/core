/*
   Copyright (C) CFEngine AS

   This file is part of CFEngine 3 - written and maintained by CFEngine AS.

   This program is free software; you can redistribute it and/or modify it
   under the terms of the GNU General Public License as published by the
   Free Software Foundation; version 3.

   This program is distributed in the hope that it will be useful,
   but WITHOUT ANY WARRANTY; without even the implied warranty of
   MERCHANTABILITY or FITNESS FOR A PARTICULAR PURPOSE.  See the
   GNU General Public License for more details.

  You should have received a copy of the GNU General Public License
  along with this program; if not, write to the Free Software
  Foundation, Inc., 59 Temple Place - Suite 330, Boston, MA  02111-1307, USA

  To the extent this program is licensed as part of the Enterprise
  versions of CFEngine, the applicable Commercial Open Source License
  (COSL) may apply to this file if you as a licensee so wish it. See
  included file COSL.txt.
*/

#include <platform.h>
#include <cf-key-functions.h>

#include <openssl/bn.h>                                     /* BN_*, BIGNUM */
#include <openssl/rand.h>                                   /* RAND_* */

#include <lastseen.h>
#include <dir.h>
#include <scope.h>
#include <files_copy.h>
#include <files_interfaces.h>
#include <files_hashes.h>
#include <keyring.h>
#include <communication.h>
#include <eval_context.h>
#include <crypto.h>
#include <file_lib.h>
<<<<<<< HEAD
#include <known_dirs.h>
=======
#ifndef __MINGW32__
# include <unix.h>
#endif
>>>>>>> a9151894


static const char *const passphrase = "Cfengine passphrase";

RSA* LoadPublicKey(const char* filename)
{
    FILE* fp;
    RSA* key;

    fp = safe_fopen(filename, "r");
    if (fp == NULL)
    {
        Log(LOG_LEVEL_ERR, "Cannot open public key file '%s' (fopen: %s)", filename, GetErrorStr());
        return NULL;
    };

    if ((key = PEM_read_RSAPublicKey(fp, NULL, NULL,
                                     (void *)passphrase)) == NULL)
    {
        Log(LOG_LEVEL_ERR,
            "Error while reading public key '%s' (PEM_read_RSAPublicKey: %s)",
            filename,
            CryptoLastErrorString());
        fclose(fp);
        return NULL;
    };

    fclose(fp);

    if (BN_num_bits(key->e) < 2 || !BN_is_odd(key->e))
    {
        Log(LOG_LEVEL_ERR, "Error while reading public key '%s' - RSA Exponent is too small or not odd. (BN_num_bits: %s)",
            filename, GetErrorStr());
        return NULL;
    };

    return key;
}

/** Return a string with the printed digest of the given key file,
    or NULL if an error occurred. */
char* LoadPubkeyDigest(const char* filename)
{
    unsigned char digest[EVP_MAX_MD_SIZE + 1];
    RSA* key = NULL;
    char* buffer = xmalloc(CF_HOSTKEY_STRING_SIZE);

    key = LoadPublicKey(filename);
    if (NULL == key)
    {
        return NULL;
    }

    HashPubKey(key, digest, CF_DEFAULT_DIGEST);
    HashPrintSafe(buffer, CF_HOSTKEY_STRING_SIZE,
                  digest, CF_DEFAULT_DIGEST, true);
    return buffer;
}

/** Return a string with the printed digest of the given key file. */
char* GetPubkeyDigest(RSA* pubkey)
{
    unsigned char digest[EVP_MAX_MD_SIZE + 1];
    char* buffer = xmalloc(EVP_MAX_MD_SIZE * 4);

    assert(NULL != pubkey);

    HashPubKey(pubkey, digest, CF_DEFAULT_DIGEST);
    HashPrintSafe(CF_DEFAULT_DIGEST, true, digest, buffer);
    return buffer;
}

/*****************************************************************************/

/** Print digest of the specified public key file.
    Return 0 on success and 1 on error. */
int PrintDigest(const char* pubkey)
{
    char *digeststr = LoadPubkeyDigest(pubkey);

    if (NULL == digeststr)
    {
        return 1; /* ERROR exitcode */
    }

    fprintf(stdout, "%s\n", digeststr);
    free(digeststr);
    return 0; /* OK exitcode */
}

/** Split a "key" argument of the form "user@address:filename" into
 * components (public) key file name, IP address, and (remote) user
 * name.  Pointers to the corresponding segments of the @c keyarg
 * string will be written into the three output arguments @c filename,
 * @c ipaddr, and @c username. (Hence, the three output string have
 * the same lifetime/scope as the @c keyarg string.)
 *
 * The only required component is the file name.  If IP address is
 * missing, @c NULL is written into the @c ipaddr pointer.  If the
 * username is missing, @c username will point to the constant string
 * @c "root".
 *
 * NOTE: the @c keyarg argument is modified by this function!
 */
void ParseKeyArg(char* keyarg, char** filename, char** ipaddr, char** username)
{
    char *s;

    /* set defaults */
    *ipaddr = NULL;
    *username = "root";

    /* use rightmost colon so we can cope with IPv6 addresses */
    s = strrchr(keyarg, ':');
    if (NULL == s)
    {
        /* no colon, entire argument is a filename */
        *filename = keyarg;
        return;
    }

    *s = '\0'; /* split string */
    *filename = s+1; /* `filename` starts at 1st character after ':' */

    s = strchr(keyarg, '@');
    if (NULL == s)
    {
        /* no username given, use default */
        *ipaddr = keyarg;
        return;
    }

    *s = '\0';
    *ipaddr = s+1;
    *username = keyarg;

    /* special case: if we got user@:/path/to/file
       then reset `ipaddr` to NULL instead of empty string */
    if ('\0' == **ipaddr)
    {
        *ipaddr = NULL;
    }

    return;
}

/** Trust the given key.  If @c ipaddress is not @c NULL, then also
 * update the "last seen" database.  The IP address is required for
 * trusting a server key (on the client); it is -currently- optional
 * for trusting a client key (on the server). */
int TrustKey(const char* filename, const char* ipaddress, const char* username)
{
    RSA* key;
    char *digest;

    key = LoadPublicKey(filename);
    if (NULL == key)
    {
        return 1; /* ERROR exitcode */
    }

<<<<<<< HEAD
    snprintf(outfilename, CF_BUFSIZE, "%s%cppkeys%croot-%s.pub",
             GetWorkDir(), FILE_SEPARATOR, FILE_SEPARATOR, digeststr);

    free(digeststr);
=======
    digest = GetPubkeyDigest(key);
    if (NULL == digest)
    {
        return 1; /* ERROR exitcode */
    }
>>>>>>> a9151894

    if (NULL != ipaddress)
    {
        LastSaw1(ipaddress, digest, LAST_SEEN_ROLE_CONNECT);
    }
    SavePublicKey(username, digest, key);

    free(digest);
    return 0; /* OK exitcode */
}

extern bool cf_key_interrupted;

bool ShowHost(const char *hostkey, const char *address, bool incoming,
                     const KeyHostSeen *quality, void *ctx)
{
    int *count = ctx;
    char timebuf[26];

    char hostname[MAXHOSTNAMELEN];
    int ret = IPString2Hostname(hostname, address, sizeof(hostname));

    (*count)++;
    printf("%-10.10s %-40.40s %-25.25s %-26.26s %-s\n",
           incoming ? "Incoming" : "Outgoing",
           address, (ret != -1) ? hostname : "-",
           cf_strtimestamp_local(quality->lastseen, timebuf), hostkey);

    return !cf_key_interrupted;
}

void ShowLastSeenHosts()
{
    int count = 0;

    printf("%-10.10s %-40.40s %-25.25s %-26.26s %-s\n", "Direction", "IP", "Name", "Last connection", "Key");

    if (!ScanLastSeenQuality(ShowHost, &count))
    {
        Log(LOG_LEVEL_ERR, "Unable to show lastseen database");
        return;
    }

    printf("Total Entries: %d\n", count);
}

/**
 * @brief removes all traces of entry 'input' from lastseen and filesystem
 *
 * @param[in] key digest (SHA/MD5 format) or free host name string
 * @param[in] must_be_coherent. false : delete if lastseen is incoherent,
 *                              true :  don't if lastseen is incoherent
 * @retval 0 if entry was deleted, >0 otherwise
 */
int RemoveKeys(const char *input, bool must_be_coherent)
{
    int res = 0;
    char equivalent[CF_BUFSIZE];
    equivalent[0] = '\0';

    res = RemoveKeysFromLastSeen(input, must_be_coherent, equivalent);
    if (res!=0)
    {
        return res;
    }

    Log(LOG_LEVEL_INFO, "Removed corresponding entries from lastseen database.");

    int removed_input      = RemovePublicKey(input);
    int removed_equivalent = RemovePublicKey(equivalent);

    if ((removed_input == -1) || (removed_equivalent == -1))
    {
        Log(LOG_LEVEL_ERR, "Last seen database: unable to remove keys for the entry '%s'", input);
        return 255;
    }
    else if (removed_input + removed_equivalent == 0)
    {
        Log(LOG_LEVEL_ERR, "No key file(s) for entry '%s' were found on the filesytem", input);
        return 1;
    }
    else
    {
        Log(LOG_LEVEL_INFO, "Removed %d corresponding key file(s) from filesystem.",
              removed_input + removed_equivalent);
        return 0;
    }

    return -1;
}

void KeepKeyPromises(const char *public_key_file, const char *private_key_file)
{
#ifdef OPENSSL_NO_DEPRECATED
    RSA *pair = RSA_new();
    BIGNUM *rsa_bignum = BN_new();
#else
    RSA *pair;
#endif
    FILE *fp;
    struct stat statbuf;
    int fd;
    const EVP_CIPHER *cipher;
    char vbuff[CF_BUFSIZE];

    cipher = EVP_des_ede3_cbc();

    if (stat(public_key_file, &statbuf) != -1)
    {
        printf("A key file already exists at %s\n", public_key_file);
        return;
    }

    if (stat(private_key_file, &statbuf) != -1)
    {
        printf("A key file already exists at %s\n", private_key_file);
        return;
    }

    printf("Making a key pair for CFEngine, please wait, this could take a minute...\n");

#ifdef OPENSSL_NO_DEPRECATED
    BN_set_word(rsa_bignum, RSA_F4);

    if (!RSA_generate_key_ex(pair, 2048, rsa_bignum, NULL))
#else
    pair = RSA_generate_key(2048, 65537, NULL, NULL);

    if (pair == NULL)
#endif
    {
        Log(LOG_LEVEL_ERR, "Unable to generate cryptographic key (RSA_generate_key: %s)",
            CryptoLastErrorString());
        return;
    }

    fd = safe_open(private_key_file, O_WRONLY | O_CREAT | O_TRUNC, 0600);

    if (fd < 0)
    {
        Log(LOG_LEVEL_ERR, "Couldn't open private key file '%s' (open: %s)", private_key_file, GetErrorStr());
        return;
    }

    if ((fp = fdopen(fd, "w")) == NULL)
    {
        Log(LOG_LEVEL_ERR, "Error while writing private key file '%s' (fdopen: %s)", private_key_file, GetErrorStr());
        close(fd);
        return;
    }

    Log(LOG_LEVEL_VERBOSE, "Writing private key to '%s'", private_key_file);

    if (!PEM_write_RSAPrivateKey(fp, pair, cipher, (void *)passphrase,
                                 strlen(passphrase), NULL, NULL))
    {
        Log(LOG_LEVEL_ERR,
            "Couldn't write private key. (PEM_write_RSAPrivateKey: %s)",
            CryptoLastErrorString());
        return;
    }

    fclose(fp);

    fd = safe_open(public_key_file, O_WRONLY | O_CREAT | O_TRUNC, 0600);

    if (fd < 0)
    {
        Log(LOG_LEVEL_ERR, "Couldn't open public key file '%s' (open: %s)",
            public_key_file, GetErrorStr());
        return;
    }

    if ((fp = fdopen(fd, "w")) == NULL)
    {
        Log(LOG_LEVEL_ERR, "Error while writing public key file '%s' (fdopen: %s)", public_key_file, GetErrorStr());
        close(fd);
        return;
    }

    Log(LOG_LEVEL_VERBOSE, "Writing public key to file '%s'", public_key_file);

    if (!PEM_write_RSAPublicKey(fp, pair))
    {
        Log(LOG_LEVEL_ERR,
            "Unable to write public key. (PEM_write_RSAPublicKey: %s)",
            CryptoLastErrorString());
        return;
    }

    fclose(fp);

    snprintf(vbuff, CF_BUFSIZE, "%s%crandseed", GetWorkDir(), FILE_SEPARATOR);
    if (RAND_write_file(vbuff) != 1024)
    {
        Log(LOG_LEVEL_ERR, "Unable to write randseed");
        unlink(vbuff); /* randseed isn't safe to use */
        return;
    }

    chmod(vbuff, 0644);
}


ENTERPRISE_FUNC_1ARG_DEFINE_STUB(bool, LicenseInstall, ARG_UNUSED char *, path_source)
{
    Log(LOG_LEVEL_ERR, "License installation only applies to CFEngine Enterprise");

    return false;
}

int ForceKeyRemoval(const char *hash)
{
/**
    Removal of a key hash is made of two passes :
    Pass #1 (read-only)
      -> fetches the IP addresses directly linked to the hash key
    Pass #2 (made of deletes)
      -> remove all the IP addresses in the previous list
      -> remove the physical key.pub from the filesystem

    WARNING: Please backup your lastseen database before calling this
             function in the case where a 1-to-1 relatioship between
             the IP and a single keyhash does not exist
**/
    CF_DB *dbp;
    CF_DBC *dbcp;
    char *key;
    void *value;
    int ksize, vsize;

    Seq *hostips = SeqNew(100, free);
    if (OpenDB(&dbp, dbid_lastseen))
    {
        if (NewDBCursor(dbp, &dbcp))
        {
            while (NextDB(dbcp, &key, &ksize, &value, &vsize))
            {
                if ((key[0] != 'a') || (value == NULL))
                {
                    continue;
                }
                if (!strncmp(hash, value, strlen(hash)))
                { 
                    SeqAppend(hostips, xstrdup(key + 1));
                }
            }
            DeleteDBCursor(dbcp);
        }
        CloseDB(dbp);
    }
    if (OpenDB(&dbp, dbid_lastseen))
    {
        char tmp[CF_BUFSIZE];
        snprintf(tmp, CF_BUFSIZE, "k%s", hash);
        char vtmp[CF_BUFSIZE];
        if (!ReadDB(dbp, tmp, &vtmp, sizeof(vtmp)))
        {
            Log(LOG_LEVEL_ERR, "Failed to read the main hash key entry '%s'. Will continue to purge other entries related to it.", hash);
        }
        else
        {
            SeqAppend(hostips, xstrdup(vtmp + 1));
        }
        snprintf(tmp, CF_BUFSIZE, "k%s", hash);
        DeleteDB(dbp, tmp);
        snprintf(tmp, CF_BUFSIZE, "qi%s", hash);
        DeleteDB(dbp, tmp);
        snprintf(tmp, CF_BUFSIZE, "qo%s", hash);
        DeleteDB(dbp, tmp);
        RemovePublicKey(hash);
        for (int i = 0; i < SeqLength(hostips); ++i)
        {
            const char *myip = SeqAt(hostips, i);
            snprintf(tmp, CF_BUFSIZE, "a%s", myip);
            DeleteDB(dbp, tmp);
        }
        CloseDB(dbp);
    }
    SeqDestroy(hostips);
    return 0;
}

int ForceIpAddressRemoval(const char *ip)
{
/**
    Removal of an ip is made of two passes :
    Pass #1 (read-only)
      -> fetches the key hashes directly linked to the ip address
    Pass #2 (made of deletes)
      -> remove all the key hashes in the previous list
      -> remove the physical key hashes .pub files from the filesystem

    WARNING: Please backup your lastseen database before calling this
             function in the case where a 1-to-1 relatioship between
             the IP and a single keyhash does not exist
**/
    CF_DB *dbp;
    CF_DBC *dbcp;
    char *key;
    void *value;
    int ksize, vsize;

    Seq *hostkeys = SeqNew(100, free);
    if (OpenDB(&dbp, dbid_lastseen))
    {
        if (NewDBCursor(dbp, &dbcp))
        {
            while (NextDB(dbcp, &key, &ksize, &value, &vsize))
            {
                if ((key[0] != 'k') || (value == NULL))
                {
                    continue;
                }
                if (!strncmp(ip, value, strlen(ip)))
                { 
                    SeqAppend(hostkeys, xstrdup(key + 1));
                }
            }
            DeleteDBCursor(dbcp);
        }
        CloseDB(dbp);
    }
    if (OpenDB(&dbp, dbid_lastseen))
    {
        char tmp[CF_BUFSIZE];
        snprintf(tmp, CF_BUFSIZE, "a%s", ip);
        char vtmp[CF_BUFSIZE];
        if (!ReadDB(dbp, tmp, &vtmp, sizeof(vtmp)))
        {
            Log(LOG_LEVEL_ERR, "Failed to read the main ip address entry '%s'. Will continue to purge other entries related to it.", ip);
        }
        else
        {
            SeqAppend(hostkeys, xstrdup(vtmp + 1));
        }
        snprintf(tmp, CF_BUFSIZE, "a%s", ip);
        DeleteDB(dbp, tmp);
        for (int i = 0; i < SeqLength(hostkeys); ++i)
        {
            const char *myk = SeqAt(hostkeys, i);
            snprintf(tmp, CF_BUFSIZE, "k%s", myk);
            DeleteDB(dbp, tmp);
            snprintf(tmp, CF_BUFSIZE, "qi%s", myk);
            DeleteDB(dbp, tmp);
            snprintf(tmp, CF_BUFSIZE, "qo%s", myk);
            DeleteDB(dbp, tmp);
            RemovePublicKey(myk);
        }
        CloseDB(dbp);
    }
    SeqDestroy(hostkeys);
    return 0;
}<|MERGE_RESOLUTION|>--- conflicted
+++ resolved
@@ -39,13 +39,7 @@
 #include <eval_context.h>
 #include <crypto.h>
 #include <file_lib.h>
-<<<<<<< HEAD
 #include <known_dirs.h>
-=======
-#ifndef __MINGW32__
-# include <unix.h>
-#endif
->>>>>>> a9151894
 
 
 static const char *const passphrase = "Cfengine passphrase";
@@ -109,12 +103,11 @@
 char* GetPubkeyDigest(RSA* pubkey)
 {
     unsigned char digest[EVP_MAX_MD_SIZE + 1];
-    char* buffer = xmalloc(EVP_MAX_MD_SIZE * 4);
-
-    assert(NULL != pubkey);
+    char *buffer = xmalloc(CF_HOSTKEY_STRING_SIZE);
 
     HashPubKey(pubkey, digest, CF_DEFAULT_DIGEST);
-    HashPrintSafe(CF_DEFAULT_DIGEST, true, digest, buffer);
+    HashPrintSafe(buffer, CF_HOSTKEY_STRING_SIZE,
+                  digest, CF_DEFAULT_DIGEST, true);
     return buffer;
 }
 
@@ -136,21 +129,22 @@
     return 0; /* OK exitcode */
 }
 
-/** Split a "key" argument of the form "user@address:filename" into
+/**
+ * Split a "key" argument of the form "[[user@]address:]filename" into
  * components (public) key file name, IP address, and (remote) user
- * name.  Pointers to the corresponding segments of the @c keyarg
- * string will be written into the three output arguments @c filename,
- * @c ipaddr, and @c username. (Hence, the three output string have
- * the same lifetime/scope as the @c keyarg string.)
+ * name.  Pointers to the corresponding segments of the #keyarg
+ * string will be written into the three output arguments #filename,
+ * #ipaddr, and #username. (Hence, the three output string have
+ * the same lifetime/scope as the #keyarg string.)
  *
  * The only required component is the file name.  If IP address is
- * missing, @c NULL is written into the @c ipaddr pointer.  If the
- * username is missing, @c username will point to the constant string
- * @c "root".
+ * missing, NULL is written into the #ipaddr pointer.  If the
+ * username is missing, #username will point to the constant string
+ * "root".
  *
- * NOTE: the @c keyarg argument is modified by this function!
+ * @NOTE the #keyarg argument is modified by this function!
  */
-void ParseKeyArg(char* keyarg, char** filename, char** ipaddr, char** username)
+void ParseKeyArg(char *keyarg, char **filename, char **ipaddr, char **username)
 {
     char *s;
 
@@ -160,18 +154,18 @@
 
     /* use rightmost colon so we can cope with IPv6 addresses */
     s = strrchr(keyarg, ':');
-    if (NULL == s)
+    if (s == NULL)
     {
         /* no colon, entire argument is a filename */
         *filename = keyarg;
         return;
     }
 
-    *s = '\0'; /* split string */
-    *filename = s+1; /* `filename` starts at 1st character after ':' */
+    *s = '\0';              /* split string */
+    *filename = s + 1;      /* filename starts at 1st character after ':' */
 
     s = strchr(keyarg, '@');
-    if (NULL == s)
+    if (s == NULL)
     {
         /* no username given, use default */
         *ipaddr = keyarg;
@@ -179,12 +173,12 @@
     }
 
     *s = '\0';
-    *ipaddr = s+1;
+    *ipaddr = s + 1;
     *username = keyarg;
 
     /* special case: if we got user@:/path/to/file
-       then reset `ipaddr` to NULL instead of empty string */
-    if ('\0' == **ipaddr)
+       then reset ipaddr to NULL instead of empty string */
+    if (**ipaddr == '\0')
     {
         *ipaddr = NULL;
     }
@@ -192,10 +186,12 @@
     return;
 }
 
-/** Trust the given key.  If @c ipaddress is not @c NULL, then also
+/**
+ * Trust the given key.  If @c ipaddress is not @c NULL, then also
  * update the "last seen" database.  The IP address is required for
  * trusting a server key (on the client); it is -currently- optional
- * for trusting a client key (on the server). */
+ * for trusting a client key (on the server).
+ */
 int TrustKey(const char* filename, const char* ipaddress, const char* username)
 {
     RSA* key;
@@ -207,23 +203,20 @@
         return 1; /* ERROR exitcode */
     }
 
-<<<<<<< HEAD
-    snprintf(outfilename, CF_BUFSIZE, "%s%cppkeys%croot-%s.pub",
-             GetWorkDir(), FILE_SEPARATOR, FILE_SEPARATOR, digeststr);
-
-    free(digeststr);
-=======
     digest = GetPubkeyDigest(key);
     if (NULL == digest)
     {
         return 1; /* ERROR exitcode */
     }
->>>>>>> a9151894
-
-    if (NULL != ipaddress)
-    {
+
+    if (ipaddress != NULL)
+    {
+        Log(LOG_LEVEL_VERBOSE,
+            "Adding a CONNECT entry in lastseen db: IP '%s', key '%s'",
+            ipaddress, digest);
         LastSaw1(ipaddress, digest, LAST_SEEN_ROLE_CONNECT);
     }
+
     SavePublicKey(username, digest, key);
 
     free(digest);
