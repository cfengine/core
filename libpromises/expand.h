/*
   Copyright (C) CFEngine AS

   This file is part of CFEngine 3 - written and maintained by CFEngine AS.

   This program is free software; you can redistribute it and/or modify it
   under the terms of the GNU General Public License as published by the
   Free Software Foundation; version 3.

   This program is distributed in the hope that it will be useful,
   but WITHOUT ANY WARRANTY; without even the implied warranty of
   MERCHANTABILITY or FITNESS FOR A PARTICULAR PURPOSE.  See the
   GNU General Public License for more details.

  You should have received a copy of the GNU General Public License
  along with this program; if not, write to the Free Software
  Foundation, Inc., 59 Temple Place - Suite 330, Boston, MA  02111-1307, USA

  To the extent this program is licensed as part of the Enterprise
  versions of CFEngine, the applicable Commerical Open Source License
  (COSL) may apply to this file if you as a licensee so wish it. See
  included file COSL.txt.
*/

#ifndef CFENGINE_EXPAND_H
#define CFENGINE_EXPAND_H

<<<<<<< HEAD
#include <cf3.defs.h>
=======
#include "cf3.defs.h"
#include "generic_agent.h"
>>>>>>> 97c9af0d

typedef void PromiseActuator(EvalContext *ctx, Promise *pp, void *param);

void CommonEvalPromise(EvalContext *ctx, Promise *pp, void *param);

void ExpandPromise(EvalContext *ctx, Promise *pp, PromiseActuator *ActOnPromise, void *param);

Rval ExpandDanglers(EvalContext *ctx, const char *ns, const char *scope, Rval rval, const Promise *pp);
void MapIteratorsFromRval(EvalContext *ctx, const char *scope, Rlist **lol, Rlist **los, Rval rval);

bool IsExpandable(const char *str);

bool ExpandScalar(const EvalContext *ctx, const char *ns, const char *scope, const char *string, char buffer[CF_EXPANDSIZE]);
Rval ExpandBundleReference(EvalContext *ctx, const char *ns, const char *scope, Rval rval);
Rval ExpandPrivateRval(EvalContext *ctx, const char *ns, const char *scope, Rval rval);
Rlist *ExpandList(EvalContext *ctx, const char *ns, const char *scope, const Rlist *list, int expandnaked);
Rval EvaluateFinalRval(EvalContext *ctx, const char *ns, const char *scope, Rval rval, int forcelist, const Promise *pp);

/**
 * @brief BundleResolve
 * @param ctx
 * @param bundle
 */
void BundleResolve(EvalContext *ctx, Bundle *bundle);
void PolicyResolve(EvalContext *ctx, Policy *policy, GenericAgentConfig *config);


int IsNakedVar(const char *str, char vtype);
/**
  @brief Takes a variable and removes decorations.

  This function performs no validations, it is necessary to call the validation functions before calling this function.
  @remarks This function does not check for NULL pointers, that is the caller's responsability.
  @param s1 Buffer to store the undecorated variable.
  @param s2 Decorated variable
  */
void GetNaked(char *s1, const char *s2);
/**
  @brief Checks if a given variable is a list or not.
  @remarks This function does not check for NULL pointers, it is responsability of the caller.
  @param variable Variable to be checked
  @return True if the variable is a list, False otherwise.
  */
bool IsVarList(const char *var);

#endif<|MERGE_RESOLUTION|>--- conflicted
+++ resolved
@@ -25,12 +25,8 @@
 #ifndef CFENGINE_EXPAND_H
 #define CFENGINE_EXPAND_H
 
-<<<<<<< HEAD
 #include <cf3.defs.h>
-=======
-#include "cf3.defs.h"
-#include "generic_agent.h"
->>>>>>> 97c9af0d
+#include <generic_agent.h>
 
 typedef void PromiseActuator(EvalContext *ctx, Promise *pp, void *param);
 
