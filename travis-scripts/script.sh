--- conflicted
+++ resolved
@@ -41,13 +41,9 @@
 then
     make CFLAGS="-Werror -Wno-pointer-sign"  &&
     make -C tests/unit check
-<<<<<<< HEAD
     make -C tests/load check
+    bash <(curl -s https://codecov.io/bash) -F $JOB_TYPE -f '!.*test.c.gcov' -f '!.*test_lib.c.gcov' -g 'tests';
     exit
-=======
-    bash <(curl -s https://codecov.io/bash) -F $JOB_TYPE -f '!.*test.c.gcov' -f '!.*test_lib.c.gcov' -g 'tests';
-    return
->>>>>>> 84ed1c4d
 else
     make
 fi
@@ -58,19 +54,15 @@
 if [ "$JOB_TYPE" = acceptance_tests_common ]
 then
     ./testall --tests=common
-<<<<<<< HEAD
+    bash <(curl -s https://codecov.io/bash) -F $JOB_TYPE -f '!.*test.c.gcov' -f '!.*test_lib.c.gcov' -g 'tests';
     exit
-=======
-    bash <(curl -s https://codecov.io/bash) -F $JOB_TYPE -f '!.*test.c.gcov' -f '!.*test_lib.c.gcov' -g 'tests';
-    return
->>>>>>> 84ed1c4d
 fi
 
   # WARNING: the following job runs the selected tests as root!
 if [ "$JOB_TYPE" = acceptance_tests_unsafe_serial_network_etc ]
 then
     ./testall --gainroot=sudo --tests=timed,slow,errorexit,libxml2,libcurl,serial,network,unsafe
-<<<<<<< HEAD
+    bash <(curl -s https://codecov.io/bash) -F $JOB_TYPE -f '!.*test.c.gcov' -f '!.*test_lib.c.gcov' -g 'tests';
     exit
 fi
 
@@ -80,8 +72,4 @@
     set +e
     tests/acceptance/serverd-multi-versions.sh
     exit
-=======
-    bash <(curl -s https://codecov.io/bash) -F $JOB_TYPE -f '!.*test.c.gcov' -f '!.*test_lib.c.gcov' -g 'tests';
-    return
->>>>>>> 84ed1c4d
 fi