--- conflicted
+++ resolved
@@ -23,13 +23,10 @@
     sudo apt-get install -y fakeroot
     # Optional
     sudo apt-get install -y libxml2-dev libacl1-dev
-<<<<<<< HEAD
+    # codecov.io dependency
+    sudo apt-get install -y lcov
     # Ensure traditional yacc compatibility
     sudo apt-get purge      -y bison
     sudo apt-get autoremove -y
     sudo apt-get install    -y byacc
-=======
-    # code coverage dependency
-    sudo apt-get install -y lcov
->>>>>>> 84ed1c4d
 fi