--- conflicted
+++ resolved
@@ -33,11 +33,7 @@
 
 int FnNumArgs(const FnCallType *call_type);
 
-<<<<<<< HEAD
-void ModuleProtocol(EvalContext *ctx, char *command, const char *line, int print, char* context);
-=======
-void ModuleProtocol(EvalContext *ctx, char *command, const char *line, int print, const char *ns, char* context, StringSet **tags);
->>>>>>> 4cdc7956
+void ModuleProtocol(EvalContext *ctx, char *command, const char *line, int print, char* context, StringSet **tags);
 
 /* Implemented in Nova for Win32 */
 FnCallResult FnCallGroupExists(EvalContext *ctx, FnCall *fp, Rlist *finalargs);
