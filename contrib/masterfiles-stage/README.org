#+Title: Masterfiles Stage

This script is designed to run on the Policy Server and safely deploy
policy from upstream locations to a directory on the Policy Server for
distribution to clients.

[[file:images/basic_cfengine_architecture.png]]

As it is recommended to store and manage CFEngine policy in a version
control system like git or subversion, the typical and recommended
"upstream" source is a version control repository.

Deployment is done in a safe manner by first preparing masterfiles in
a staging area before deploying the policy to the directory where
clients [[https://docs.cfengine.com/latest/reference-promise-types-access.html#top][have access]] and expect it to be distributed from.

"Staging" is the process of preparing a temporary location with the
content of masterfiles sourced from an upstream location. Once the
temporary location has been updated it is validated and prepared for
deployment through various means.

The following are the common minimal staging actions:
  - `cf-promises` is used to validate the policy
    - This is done to try and prevent broken policy from being made
      available to remote agents
  - apply restrictive permissions
    - This is done because version control systems are notoriously
      poor at preserving correct and restrictive permissions.

Once the policy has been successfully staged the policy is deployed to
the final location for distribution to remote agents. In the most
simple environments this will be `$(sys.masterdir)` (typically
/var/cfengine/masterfiles) on the policy server.


* Current Features
- Supported upstreams
  - VCS_TYPE="GIT"
  - VCS_TYPE="GIT_POLICY_CHANNELS"
  - VCS_TYPE="SVN"

* Dependencies
This script has the following dependencies
- bash
- rsync (SVN only)
- md5sum (SVN only)
- git|svn

git version 1.7.1 was used for testing GIT and GIT_POLICY_CHANNELS;
earlier versions of git may or may not work.

* Installation
Installation simply consists of saving `masterfiles-stage.sh` and its
supporting `common.sh` to the same directory on your policy server
and making sure that `masterfiles-stage.sh` is executable.

#+begin_src example
  wget https://raw.githubusercontent.com/cfengine/core/master/contrib/masterfiles-stage/masterfiles-stage.sh -O /var/cfengine/bin/masterfiles-stage.sh
  wget https://raw.githubusercontent.com/cfengine/core/master/contrib/masterfiles-stage/common.sh -O /var/cfengine/bin/common.sh
  chown root:root /var/cfengine/bin/masterfiles-stage.sh /var/cfengine/bin/common.sh
  chmod 555 /var/cfengine/bin/masterfiles-stage.sh
  chmod 444 /var/cfengine/bin/common.sh
#+end_src

*Warning:* The above commands may not work out of the box depending on
 how new your ssl certificates are.

* Configuration

The `masterfiles-stage.sh` script takes options in order to specify the
directory where the masterfiles should be deployed after staging, as well as
the file that contains the parameters that should be used in order to interface
with the given upstream source implementation (git url, branch etc ..)
Run masterfiles-stage.sh --help to see exact option flags.

- `PARAMS` is the absolute path to the location of the
  parameter set that describes information needed by the selected
  staging method (currently referred to as `VCS_TYPE`). The format of
  the file is a simple KEY="VALUE". It is sourced by the
  `masterfiles-stage.sh` script. Each staging method or `VCS_TYPE`
<<<<<<< HEAD
  defines may define its own parameters. It is recommended that the
=======
  defined may define its own parameters. It is recommended that the
>>>>>>> 4c7801a6
  parameters defined by the `VCS_TYPE` be prefixed with the `VCS_TYPE`
  so as not to conflict with other staging methods.

  Example PARAMS files can be found [[file:example_params/][here]].

- `MASTERDIR` is the abolute path to the location that you
  want masterfiles to be deployed to after successful staging.
  The default is `/var/cfengine/masterfiles` but please note that
  you can override this value either with an option on the command line,
  or by specifying the value of `MASTERDIR` inside of your `PARAMS` file.
  (The value specified in `PARAMS`, if there is one, will take precedence
  over an option specified on the command line.)


*** Reserved Parameters
The following parameters are in use, be sure to avoid their collision
when developing new staging methods.

- VCS_TYPE - The staging method to use
  - Currently supported: (GIT|GIT_POLICY_CHANNELS|SVN)

- GIT_URL - The URL to the git repository
  - Example values:
    - https://gitlab.com/nickanderson/masterfiles_demo_3.7.git
    - git@gitlab.com:nickanderson/masterfiles_demo_3.7.git

- GIT_BRANCH - The git refspec to checkout.
  It can be a branch name, a tag name, a commit hash or a partial hash.
  - Example values:
    - master
    - my_tag
    - 88335d36b48c8808b12b48667a463182dc8d0338
    - cb375d0f

- dir_to_hold_mirror - The directory where the git mirror repo will
  be created for GIT_POLICY_CHANNELS.  (With VCS_TYPE=GIT, the repo
  is placed alongside of ROOT.)
  - Example value:
    - /opt/cfengine

- channel_config - a `bash` array containing configuration data
  for multiple policy channels.  Effectively, it contains multiple
  values for both MASTERDIR and GIT_BRANCH.
  - Example value assignment:

```
chan_deploy="/var/cfengine/policy_channels"
# chan_deploy is not otherwise used, but can be used to reduce the
# verbosity of the chan_config value assignments.

# channel_config is first set as an empty array, then appended to.
# The format is, after the initial empty array value is set:
# channel_config+=( "/absolute/path/to/deploy/to"  "git_reference_specifier" )
channel_config=()
channel_config+=( "$chan_deploy/channel_1"    "my_branch_name" )
channel_config+=( "$chan_deploy/channel_2"    "my_tag_name" )
channel_config+=( "/var/cfengine/masterfiles" "362e11b705" )
# Note that channel_config must have an even number of elements
# and that absolute pathnames must be used.
```

- SVN_URL - The URL to the svn repository

- SVN_BRANCH - The svn branch to checkout

- ROOT - Location where policy is staged.
  - /opt/cfengine/masterfiles_staging

The following attributes are used by CFEngine Enterprise and currently
have no effect on functionality of `masterfiles-stage.sh`

- GIT_WORKING_BRANCH - Branch for integrating write operations
  - This is used by Design Center in CFEngine Enterprise

- GIT_EMAIL - Email address used to associate commits wit
  - This is used by Design Center in CFEngine Enterprise

- GIT_AUTHOR - The author that should be set when integrating write
  operations (not used by `masterfiles-stage.sh`)
  - This is used by Design Center in CFEngine Enterprise

- PKEY - Private SSH Key used for authorization when pushing
  integrated write operations
  - This is used by Design Center in CFEngine Enterprise

- SCRIPT_DIR - Directory contianing supporting scripts
  - This is used by Design Center in CFEngine Enterprise

*** Special Note
The executing user may require additional configuration in order to
successfully authenticate. The specifics depend on the specifics of
your upstream repository. For example, an upstream repository over
http or https that allows anonymous access may need no additional
configuration, but an upstream that uses ssh keys for authentication
may require trust establishment (accepting the host key fingerprint),
and the presence of an ssh key for authentication. Depending on the
security requirements of your organization, you may use a
passphraseless key, or you may use something like ssh-agent.


* Example Usage

The script can be invoked manually:

#+begin_example
  /var/cfengine/bin/masterfiles-stage.sh -d /tmp/deployed_masterfiles -p /var/cfengine/masterfiles-stage_parmas/PARAMS_example_git_branch.sh
  tail -n1 /var/cfengine/outputs/dc-scripts.log
  Successfully deployed 'master' from 'https://gitlab.com/nickanderson/masterfiles_demo_3.7.git' to '/var/cfengine/masterfiles' on Sun Dec  6 23:00:34 UTC 2015
#+end_example

Or execution can be automated with CFEngine.

#+begin_src cfengine3
bundle agent stage_masterfiles
{
  vars:
      policy_server::
      "deploy_script"
        string => "/var/cfengine/bin/masterfiles-stage.sh";

      "masterfiles_deploy_destination"
        string => "/var/cfengine/masterfiles";

  commands:
      policy_server::
      # masterfiles-stage.sh DESTINATION PARAMS
      "$(deploy_script)"
        args => "-d '$(masterfiles_deploy_destination)' -p '/var/cfengine/deploy_params/PARAMS_masterfiles.sh'",
        comment => "Masterfiles should be deployed to $(masterfiles_deploy_destination) using ";
}
#+end_src

If the params file is placed in the default location
`/opt/cfengine/dc-scripts/params.sh`, and if the value of `MASTERDIR`
is specified in the params file, the CFEngine code can be as simple as:

#+begin_src cfengine3
bundle agent stage_masterfiles
{
  commands:
    policy_server::
      "/var/cfengine/bin/masterfiles-stage.sh";
}
#+end_src


* Phased Rollout with Multiple Staged Masterfiles

The `masterfiles-stage.sh` script can support an implementation for
phased rollout. Phased Rollout is the process of releasing a *policy*
change to a population in a controlled manner.
(GIT_POLICY_CHANNELS is one such implementation.)

Read [[file:phased_rollout/README.org][this document]] for further information on using the
`masterfiles-stage.sh` to help accomplish a phased roll out.<|MERGE_RESOLUTION|>--- conflicted
+++ resolved
@@ -78,11 +78,7 @@
   staging method (currently referred to as `VCS_TYPE`). The format of
   the file is a simple KEY="VALUE". It is sourced by the
   `masterfiles-stage.sh` script. Each staging method or `VCS_TYPE`
-<<<<<<< HEAD
-  defines may define its own parameters. It is recommended that the
-=======
   defined may define its own parameters. It is recommended that the
->>>>>>> 4c7801a6
   parameters defined by the `VCS_TYPE` be prefixed with the `VCS_TYPE`
   so as not to conflict with other staging methods.
 
