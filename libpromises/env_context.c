/*
   Copyright (C) CFEngine AS

   This file is part of CFEngine 3 - written and maintained by CFEngine AS.

   This program is free software; you can redistribute it and/or modify it
   under the terms of the GNU General Public License as published by the
   Free Software Foundation; version 3.

   This program is distributed in the hope that it will be useful,
   but WITHOUT ANY WARRANTY; without even the implied warranty of
   MERCHANTABILITY or FITNESS FOR A PARTICULAR PURPOSE.  See the
   GNU General Public License for more details.

  You should have received a copy of the GNU General Public License
  along with this program; if not, write to the Free Software
  Foundation, Inc., 59 Temple Place - Suite 330, Boston, MA  02111-1307, USA

  To the extent this program is licensed as part of the Enterprise
  versions of CFEngine, the applicable Commerical Open Source License
  (COSL) may apply to this file if you as a licensee so wish it. See
  included file COSL.txt.
*/

#include "env_context.h"

#include "files_names.h"
#include "logic_expressions.h"
#include "syntax.h"
#include "item_lib.h"
#include "ornaments.h"
#include "expand.h"
#include "matching.h"
#include "string_lib.h"
#include "misc_lib.h"
#include "assoc.h"
#include "scope.h"
#include "vars.h"
#include "syslog_client.h"
#include "audit.h"
#include "promise_logging.h"
#include "rlist.h"
#include "buffer.h"

#ifdef HAVE_NOVA
# include "cf.nova.h"
#endif

#include <assert.h>

/*****************************************************************************/

static bool EvalContextStackFrameContainsNegated(const EvalContext *ctx, const char *context);

static bool ABORTBUNDLE = false;

/*****************************************************************************/
/* Level                                                                     */
/*****************************************************************************/

static const char *StackFrameOwnerName(const StackFrame *frame)
{
    switch (frame->type)
    {
<<<<<<< HEAD
        if (PromiseGetConstraintAsInt(ctx, "persistence", pp) == 0)
        {
            CfOut(OUTPUT_LEVEL_VERBOSE, "", " ?> Cancelling cached persistent class %s", pp->promiser);
            EvalContextHeapPersistentRemove(pp->promiser);
        }
        return false;
    }
=======
    case STACK_FRAME_TYPE_BUNDLE:
        return frame->data.bundle.owner->name;
>>>>>>> 5b9269d2

    case STACK_FRAME_TYPE_BODY:
        return frame->data.body.owner->name;

    case STACK_FRAME_TYPE_PROMISE:
    case STACK_FRAME_TYPE_PROMISE_ITERATION:
        return "this";

    default:
        ProgrammingError("Unhandled stack frame type");
    }
}

static StackFrame *LastStackFrame(const EvalContext *ctx, size_t offset)
{
    if (SeqLength(ctx->stack) <= offset)
    {
        return NULL;
    }
    return SeqAt(ctx->stack, SeqLength(ctx->stack) - 1 - offset);
}

static StackFrame *LastStackFrameBundle(const EvalContext *ctx)
{
    StackFrame *last_frame = LastStackFrame(ctx, 0);

    switch (last_frame->type)
    {
    case STACK_FRAME_TYPE_BUNDLE:
        return last_frame;

    case STACK_FRAME_TYPE_BODY:
        {
            assert(LastStackFrame(ctx, 1));
            assert(LastStackFrame(ctx, 1)->type == STACK_FRAME_TYPE_PROMISE);
            StackFrame *previous_frame = LastStackFrame(ctx, 2);
            if (previous_frame)
            {
                assert(previous_frame->type == STACK_FRAME_TYPE_BUNDLE);
                return previous_frame;
            }
            else
            {
<<<<<<< HEAD
                if (a.context.persistent > 0)
                {
                    CfOut(OUTPUT_LEVEL_VERBOSE, "", " ?> defining explicit persistent class %s (%d mins)\n", pp->promiser,
                          a.context.persistent);
                    EvalContextHeapPersistentSave(pp->promiser, pp->ns, a.context.persistent, CONTEXT_STATE_POLICY_RESET);
                    EvalContextHeapAddSoft(ctx, pp->promiser, pp->ns);
                }
                else
                {
                    CfOut(OUTPUT_LEVEL_VERBOSE, "", " ?> defining explicit global class %s\n", pp->promiser);
                    EvalContextHeapAddSoft(ctx, pp->promiser, pp->ns);
                }
=======
                return NULL;
>>>>>>> 5b9269d2
            }
        }

    case STACK_FRAME_TYPE_PROMISE:
        {
<<<<<<< HEAD
            if (!ValidClassName(pp->promiser))
            {
                cfPS(ctx, OUTPUT_LEVEL_ERROR, CF_FAIL, "", pp, a,
                     " !! Attempted to name a class \"%s\", which is an illegal class identifier", pp->promiser);
            }
            else
            {
                if (a.context.persistent > 0)
                {
                    CfOut(OUTPUT_LEVEL_VERBOSE, "", " ?> defining explicit persistent class %s (%d mins)\n", pp->promiser,
                          a.context.persistent);
                    CfOut(OUTPUT_LEVEL_VERBOSE, "",
                          " ?> Warning: persistent classes are global in scope even in agent bundles\n");
                    EvalContextHeapPersistentSave(pp->promiser, pp->ns, a.context.persistent, CONTEXT_STATE_POLICY_RESET);
                    EvalContextHeapAddSoft(ctx, pp->promiser, pp->ns);
                }
                else
                {
                    CfOut(OUTPUT_LEVEL_VERBOSE, "", " ?> defining explicit local bundle class %s\n", pp->promiser);
                    NewBundleClass(ctx, pp->promiser, pp->bundle, pp->ns);
                }
            }
=======
            StackFrame *previous_frame = LastStackFrame(ctx, 1);
            assert(previous_frame);
            assert("Promise stack frame does not follow bundle stack frame" && previous_frame->type == STACK_FRAME_TYPE_BUNDLE);
            return previous_frame;
>>>>>>> 5b9269d2
        }

    case STACK_FRAME_TYPE_PROMISE_ITERATION:
        {
            StackFrame *previous_frame = LastStackFrame(ctx, 2);
            assert(previous_frame);
            assert("Promise stack frame does not follow bundle stack frame" && previous_frame->type == STACK_FRAME_TYPE_BUNDLE);
            return previous_frame;
        }

    default:
        ProgrammingError("Unhandled stack frame type");
    }
}

void EvalContextHeapAddSoft(EvalContext *ctx, const char *context, const char *ns)
{
    char context_copy[CF_MAXVARSIZE];
    char canonified_context[CF_MAXVARSIZE];

    strcpy(canonified_context, context);
    if (Chop(canonified_context, CF_EXPANDSIZE) == -1)
    {
        Log(LOG_LEVEL_ERR, "Chop was called on a string that seemed to have no terminator");
    }
    CanonifyNameInPlace(canonified_context);
    
    if (ns && strcmp(ns, "default") != 0)
    {
        snprintf(context_copy, CF_MAXVARSIZE, "%s:%s", ns, canonified_context);
    }
    else
    {
        strncpy(context_copy, canonified_context, CF_MAXVARSIZE);
    }
    
    CfDebug("EvalContextHeapAddSoft(%s)\n", context_copy);

    if (strlen(context_copy) == 0)
    {
        return;
    }

    if (IsRegexItemIn(ctx, ctx->heap_abort_current_bundle, context_copy))
    {
        Log(LOG_LEVEL_ERR, "Bundle aborted on defined class \"%s\"\n", context_copy);
        ABORTBUNDLE = true;
    }

    if (IsRegexItemIn(ctx, ctx->heap_abort, context_copy))
    {
        Log(LOG_LEVEL_ERR, "cf-agent aborted on defined class \"%s\"\n", context_copy);
        exit(1);
    }

    if (EvalContextHeapContainsSoft(ctx, context_copy))
    {
        return;
    }

    StringSetAdd(ctx->heap_soft, xstrdup(context_copy));

    for (const Item *ip = ctx->heap_abort; ip != NULL; ip = ip->next)
    {
        if (IsDefinedClass(ctx, ip->name, ns))
        {
            Log(LOG_LEVEL_ERR, "cf-agent aborted on defined class \"%s\" defined in bundle %s\n", ip->name, StackFrameOwnerName(LastStackFrame(ctx, 0)));
            exit(1);
        }
    }

    if (!ABORTBUNDLE)
    {
        for (const Item *ip = ctx->heap_abort_current_bundle; ip != NULL; ip = ip->next)
        {
            if (IsDefinedClass(ctx, ip->name, ns))
            {
                Log(LOG_LEVEL_ERR, "Setting abort for \"%s\" when setting \"%s\"", ip->name, context_copy);
                ABORTBUNDLE = true;
                break;
            }
        }
    }
}

/*******************************************************************/

void EvalContextHeapAddHard(EvalContext *ctx, const char *context)
{
    char context_copy[CF_MAXVARSIZE];

    strcpy(context_copy, context);
    if (Chop(context_copy, CF_EXPANDSIZE) == -1)
    {
        Log(LOG_LEVEL_ERR, "Chop was called on a string that seemed to have no terminator");
    }
    CanonifyNameInPlace(context_copy);

    CfDebug("EvalContextHeapAddHard(%s)\n", context_copy);

    if (strlen(context_copy) == 0)
    {
        return;
    }

    if (IsRegexItemIn(ctx, ctx->heap_abort_current_bundle, context_copy))
    {
        Log(LOG_LEVEL_ERR, "Bundle aborted on defined class \"%s\"\n", context_copy);
        ABORTBUNDLE = true;
    }

    if (IsRegexItemIn(ctx, ctx->heap_abort, context_copy))
    {
        Log(LOG_LEVEL_ERR, "cf-agent aborted on defined class \"%s\"\n", context_copy);
        exit(1);
    }

    if (EvalContextHeapContainsHard(ctx, context_copy))
    {
        return;
    }

    StringSetAdd(ctx->heap_hard, xstrdup(context_copy));

    for (const Item *ip = ctx->heap_abort; ip != NULL; ip = ip->next)
    {
        if (IsDefinedClass(ctx, ip->name, NULL))
        {
            Log(LOG_LEVEL_ERR, "cf-agent aborted on defined class \"%s\" defined in bundle %s\n", ip->name, StackFrameOwnerName(LastStackFrame(ctx, 0)));
            exit(1);
        }
    }

    if (!ABORTBUNDLE)
    {
        for (const Item *ip = ctx->heap_abort_current_bundle; ip != NULL; ip = ip->next)
        {
            if (IsDefinedClass(ctx, ip->name, NULL))
            {
                Log(LOG_LEVEL_ERR, "Setting abort for \"%s\" when setting \"%s\"", ip->name, context_copy);
                ABORTBUNDLE = true;
                break;
            }
        }
    }
}

void EvalContextStackFrameAddSoft(EvalContext *ctx, const char *context)
{
    assert(SeqLength(ctx->stack) > 0);

    StackFrameBundle frame;
    {
        StackFrame *last_frame = LastStackFrameBundle(ctx);
        if (!last_frame)
        {
            ProgrammingError("Attempted to add a soft class on the stack, but stack had no bundle frame");
        }
        frame = last_frame->data.bundle;
    }

    char copy[CF_BUFSIZE];
    if (strcmp(frame.owner->ns, "default") != 0)
    {
         snprintf(copy, CF_MAXVARSIZE, "%s:%s", frame.owner->ns, context);
    }
    else
    {
         strncpy(copy, context, CF_MAXVARSIZE);
    }

    if (Chop(copy, CF_EXPANDSIZE) == -1)
    {
        Log(LOG_LEVEL_ERR, "Chop was called on a string that seemed to have no terminator");
    }

    if (strlen(copy) == 0)
    {
        return;
    }

    CfDebug("NewBundleClass(%s)\n", copy);
    
    if (IsRegexItemIn(ctx, ctx->heap_abort_current_bundle, copy))
    {
        Log(LOG_LEVEL_ERR, "Bundle %s aborted on defined class \"%s\"\n", frame.owner->name, copy);
        ABORTBUNDLE = true;
    }

    if (IsRegexItemIn(ctx, ctx->heap_abort, copy))
    {
        Log(LOG_LEVEL_ERR, "cf-agent aborted on defined class \"%s\" defined in bundle %s\n", copy, frame.owner->name);
        exit(1);
    }

    if (EvalContextHeapContainsSoft(ctx, copy))
    {
        Log(LOG_LEVEL_ERR, "WARNING - private class \"%s\" in bundle \"%s\" shadows a global class - you should choose a different name to avoid conflicts",
              copy, frame.owner->name);
    }

    if (EvalContextStackFrameContainsSoft(ctx, copy))
    {
        return;
    }

    StringSetAdd(frame.contexts, xstrdup(copy));

    for (const Item *ip = ctx->heap_abort; ip != NULL; ip = ip->next)
    {
        if (IsDefinedClass(ctx, ip->name, frame.owner->ns))
        {
            Log(LOG_LEVEL_ERR, "cf-agent aborted on defined class \"%s\" defined in bundle %s\n", copy, frame.owner->name);
            exit(1);
        }
    }

    if (!ABORTBUNDLE)
    {
        for (const Item *ip = ctx->heap_abort_current_bundle; ip != NULL; ip = ip->next)
        {
            if (IsDefinedClass(ctx, ip->name, frame.owner->ns))
            {
                Log(LOG_LEVEL_ERR, "Setting abort for \"%s\" when setting \"%s\"", ip->name, context);
                ABORTBUNDLE = true;
                break;
            }
        }
    }
}

typedef struct
{
    const EvalContext *ctx;
    const char *ns;
} EvalTokenAsClassContext;

static ExpressionValue EvalTokenAsClass(const char *classname, void *param)
{
    const EvalContext *ctx = ((EvalTokenAsClassContext *)param)->ctx;
    const char *ns = ((EvalTokenAsClassContext *)param)->ns;

    char qualified_class[CF_MAXVARSIZE];

    if (strcmp(classname, "any") == 0)
       {
       return true;
       }
    
    if (strchr(classname, ':'))
    {
        if (strncmp(classname, "default:", strlen("default:")) == 0)
        {
            snprintf(qualified_class, CF_MAXVARSIZE, "%s", classname + strlen("default:"));
        }
        else
        {
            snprintf(qualified_class, CF_MAXVARSIZE, "%s", classname);
        }
    }
    else if (ns != NULL && strcmp(ns, "default") != 0)
    {
        snprintf(qualified_class, CF_MAXVARSIZE, "%s:%s", ns, (char *)classname);
    }
    else
    {
        snprintf(qualified_class, CF_MAXVARSIZE, "%s", classname);
    }

    if (EvalContextHeapContainsNegated(ctx, qualified_class))
    {
        return false;
    }
    if (EvalContextStackFrameContainsNegated(ctx, qualified_class))
    {
        return false;
    }
    if (EvalContextHeapContainsHard(ctx, classname))  // Hard classes are always unqualified
    {
        return true;
    }
    if (EvalContextHeapContainsSoft(ctx, qualified_class))
    {
        return true;
    }
    if (EvalContextStackFrameContainsSoft(ctx, qualified_class))
    {
        return true;
    }
    return false;
}

/**********************************************************************/

static char *EvalVarRef(ARG_UNUSED const char *varname, ARG_UNUSED VarRefType type, ARG_UNUSED void *param)
{
/*
 * There should be no unexpanded variables when we evaluate any kind of
 * logic expressions, until parsing of logic expression changes and they are
 * not pre-expanded before evaluation.
 */
    return NULL;
}

/**********************************************************************/

bool IsDefinedClass(const EvalContext *ctx, const char *context, const char *ns)
{
    ParseResult res;

    if (!context)
    {
        return true;
    }

    res = ParseExpression(context, 0, strlen(context));

    if (!res.result)
    {
        Log(LOG_LEVEL_ERR, "Unable to parse class expression: %s", context);
        return false;
    }
    else
    {
        EvalTokenAsClassContext etacc = {
            .ctx = ctx,
            .ns = ns
        };

        ExpressionValue r = EvalExpression(res.result,
                                           &EvalTokenAsClass, &EvalVarRef,
                                           &etacc);

        FreeExpression(res.result);

        CfDebug("Evaluate(%s) -> %d\n", context, r);

        /* r is EvalResult which could be ERROR */
        return r == true;
    }
}

/**********************************************************************/

static ExpressionValue EvalTokenFromList(const char *token, void *param)
{
    StringSet *set = param;
    return StringSetContains(set, token);
}

/**********************************************************************/

static bool EvalWithTokenFromList(const char *expr, StringSet *token_set)
{
    ParseResult res = ParseExpression(expr, 0, strlen(expr));

    if (!res.result)
    {
        Log(LOG_LEVEL_ERR, "Syntax error in expression: %s", expr);
        return false;           /* FIXME: return error */
    }
    else
    {
        ExpressionValue r = EvalExpression(res.result,
                                           &EvalTokenFromList,
                                           &EvalVarRef,
                                           token_set);

        FreeExpression(res.result);

        /* r is EvalResult which could be ERROR */
        return r == true;
    }
}

/**********************************************************************/

/* Process result expression */

bool EvalProcessResult(const char *process_result, StringSet *proc_attr)
{
    return EvalWithTokenFromList(process_result, proc_attr);
}

/**********************************************************************/

/* File result expressions */

bool EvalFileResult(const char *file_result, StringSet *leaf_attr)
{
    return EvalWithTokenFromList(file_result, leaf_attr);
}

/*****************************************************************************/

void EvalContextHeapPersistentSave(const char *context, const char *ns, unsigned int ttl_minutes, ContextStatePolicy policy)
{
    CF_DB *dbp;
    CfState state;
    time_t now = time(NULL);
    char name[CF_BUFSIZE];

    if (!OpenDB(&dbp, dbid_state))
    {
        return;
    }

    snprintf(name, CF_BUFSIZE, "%s%c%s", ns, CF_NS, context);
    
    if (ReadDB(dbp, name, &state, sizeof(state)))
    {
        if (state.policy == CONTEXT_STATE_POLICY_PRESERVE)
        {
            if (now < state.expires)
            {
                Log(LOG_LEVEL_VERBOSE, "Persisent state %s is already in a preserved state --  %jd minutes to go\n",
                      name, (intmax_t)((state.expires - now) / 60));
                CloseDB(dbp);
                return;
            }
        }
    }
    else
    {
        Log(LOG_LEVEL_VERBOSE, "New persistent state %s\n", name);
    }

    state.expires = now + ttl_minutes * 60;
    state.policy = policy;

    WriteDB(dbp, name, &state, sizeof(state));
    CloseDB(dbp);
}

/*****************************************************************************/

void EvalContextHeapPersistentRemove(const char *context)
{
    CF_DB *dbp;

    if (!OpenDB(&dbp, dbid_state))
    {
        return;
    }

    DeleteDB(dbp, context);
    CfDebug("Deleted any persistent state %s\n", context);
    CloseDB(dbp);
}

/*****************************************************************************/

void EvalContextHeapPersistentLoadAll(EvalContext *ctx)
{
    CF_DB *dbp;
    CF_DBC *dbcp;
    int ksize, vsize;
    char *key;
    void *value;
    time_t now = time(NULL);
    CfState q;

    if (LOOKUP)
    {
        return;
    }

    Banner("Loading persistent classes");

    if (!OpenDB(&dbp, dbid_state))
    {
        return;
    }

/* Acquire a cursor for the database. */

    if (!NewDBCursor(dbp, &dbcp))
    {
        Log(LOG_LEVEL_INFO, "Unable to scan persistence cache");
        return;
    }

    while (NextDB(dbcp, &key, &ksize, &value, &vsize))
    {
        memcpy((void *) &q, value, sizeof(CfState));

        CfDebug(" - Found key %s...\n", key);

        if (now > q.expires)
        {
            Log(LOG_LEVEL_VERBOSE, " Persistent class %s expired\n", key);
            DBCursorDeleteEntry(dbcp);
        }
        else
        {
            Log(LOG_LEVEL_VERBOSE, " Persistent class %s for %jd more minutes\n", key, (intmax_t)((q.expires - now) / 60));
            Log(LOG_LEVEL_VERBOSE, " Adding persistent class %s to heap\n", key);
            if (strchr(key, CF_NS))
               {
               char ns[CF_MAXVARSIZE], name[CF_MAXVARSIZE];
               ns[0] = '\0';
               name[0] = '\0';
               sscanf(key, "%[^:]:%[^\n]", ns, name);
               EvalContextHeapAddSoft(ctx, name, ns);
               }
            else
               {
               EvalContextHeapAddSoft(ctx, key, NULL);
               }
        }
    }

    DeleteDBCursor(dbcp);
    CloseDB(dbp);

    Banner("Loaded persistent memory");
}

/***************************************************************************/

int Abort()
{
    if (ABORTBUNDLE)
    {
        ABORTBUNDLE = false;
        return true;
    }

    return false;
}

/*****************************************************************************/

int VarClassExcluded(EvalContext *ctx, Promise *pp, char **classes)
{
    Constraint *cp = PromiseGetConstraint(ctx, pp, "ifvarclass");

    if (cp == NULL)
    {
        return false;
    }

    *classes = (char *) ConstraintGetRvalValue(ctx, "ifvarclass", pp, RVAL_TYPE_SCALAR);

    if (*classes == NULL)
    {
        return true;
    }

    if (strchr(*classes, '$') || strchr(*classes, '@'))
    {
        CfDebug("Class expression did not evaluate");
        return true;
    }

    if (*classes && IsDefinedClass(ctx, *classes, PromiseGetNamespace(pp)))
    {
        return false;
    }
    else
    {
        return true;
    }
}

void EvalContextHeapAddAbort(EvalContext *ctx, const char *context, const char *activated_on_context)
{
    if (!IsItemIn(ctx->heap_abort, context))
    {
        AppendItem(&ctx->heap_abort, context, activated_on_context);
    }
}

void EvalContextHeapAddAbortCurrentBundle(EvalContext *ctx, const char *context, const char *activated_on_context)
{
    if (!IsItemIn(ctx->heap_abort_current_bundle, context))
    {
        AppendItem(&ctx->heap_abort_current_bundle, context, activated_on_context);
    }
}

/*****************************************************************************/

void MarkPromiseHandleDone(EvalContext *ctx, const Promise *pp)
{
    char name[CF_BUFSIZE];
    const char *handle = PromiseGetHandle(pp);

    if (handle == NULL)
    {
       return;
    }

    snprintf(name, CF_BUFSIZE, "%s:%s", PromiseGetNamespace(pp), handle);
    StringSetAdd(ctx->dependency_handles, xstrdup(name));
}

/*****************************************************************************/

int MissingDependencies(EvalContext *ctx, const Promise *pp)
{
    if (pp == NULL)
    {
        return false;
    }

    char name[CF_BUFSIZE], *d;
    Rlist *rp, *deps = PromiseGetConstraintAsList(ctx, "depends_on", pp);
    
    for (rp = deps; rp != NULL; rp = rp->next)
    {
        if (strchr(rp->item, ':'))
        {
            d = (char *)rp->item;
        }
        else
        {
            snprintf(name, CF_BUFSIZE, "%s:%s", PromiseGetNamespace(pp), (char *)rp->item);
            d = name;
        }

        if (!StringSetContains(ctx->dependency_handles, d))
        {
            Log(LOG_LEVEL_VERBOSE, "\n");
            Log(LOG_LEVEL_VERBOSE, ". . . . . . . . . . . . . . . . . . . . . . . . . . . . \n");
            Log(LOG_LEVEL_VERBOSE, "Skipping whole next promise (%s), as promise dependency %s has not yet been kept\n", pp->promiser, d);
            Log(LOG_LEVEL_VERBOSE, ". . . . . . . . . . . . . . . . . . . . . . . . . . . . \n");

            return true;
        }
    }

    return false;
}

static void StackFrameBundleDestroy(StackFrameBundle frame)
{
    StringSetDestroy(frame.contexts);
    StringSetDestroy(frame.contexts_negated);
}

static void StackFrameBodyDestroy(ARG_UNUSED StackFrameBody frame)
{
    return;
}

static void StackFramePromiseDestroy(StackFramePromise frame)
{
    HashFree(frame.variables);
}

static void StackFramePromiseIterationDestroy(ARG_UNUSED StackFramePromiseIteration frame)
{
    return;
}

static void StackFrameDestroy(StackFrame *frame)
{
    if (frame)
    {
        switch (frame->type)
        {
        case STACK_FRAME_TYPE_BUNDLE:
            StackFrameBundleDestroy(frame->data.bundle);
            break;

        case STACK_FRAME_TYPE_BODY:
            StackFrameBodyDestroy(frame->data.body);
            break;

        case STACK_FRAME_TYPE_PROMISE:
            StackFramePromiseDestroy(frame->data.promise);
            break;

        case STACK_FRAME_TYPE_PROMISE_ITERATION:
            StackFramePromiseIterationDestroy(frame->data.promise_iteration);
            break;

        default:
            ProgrammingError("Unhandled stack frame type");
        }


    }
}

static unsigned PointerHashFn(const void *p, unsigned int max)
{
    return ((unsigned)(uintptr_t)p) % max;
}

static bool PointerEqualFn(const void *key1, const void *key2)
{
    return key1 == key2;
}

TYPED_SET_DEFINE(Promise, const Promise *, &PointerHashFn, &PointerEqualFn, NULL)

EvalContext *EvalContextNew(void)
{
    EvalContext *ctx = xmalloc(sizeof(EvalContext));

    ctx->heap_soft = StringSetNew();
    ctx->heap_hard = StringSetNew();
    ctx->heap_negated = StringSetNew();
    ctx->heap_abort = NULL;
    ctx->heap_abort_current_bundle = NULL;

    ctx->stack = SeqNew(10, StackFrameDestroy);

    ctx->dependency_handles = StringSetNew();

    ctx->promises_done = PromiseSetNew();

    return ctx;
}

void EvalContextDestroy(EvalContext *ctx)
{
    if (ctx)
    {
        StringSetDestroy(ctx->heap_soft);
        StringSetDestroy(ctx->heap_hard);
        StringSetDestroy(ctx->heap_negated);
        DeleteItemList(ctx->heap_abort);
        DeleteItemList(ctx->heap_abort_current_bundle);

        SeqDestroy(ctx->stack);
        ScopeDeleteAll();

        StringSetDestroy(ctx->dependency_handles);

        PromiseSetDestroy(ctx->promises_done);
    }
}

void EvalContextHeapAddNegated(EvalContext *ctx, const char *context)
{
    StringSetAdd(ctx->heap_negated, xstrdup(context));
}

void EvalContextStackFrameAddNegated(EvalContext *ctx, const char *context)
{
    StackFrame *frame = LastStackFrameBundle(ctx);
    assert(frame);

    StringSetAdd(frame->data.bundle.contexts_negated, xstrdup(context));
}

bool EvalContextHeapContainsSoft(const EvalContext *ctx, const char *context)
{
    return StringSetContains(ctx->heap_soft, context);
}

bool EvalContextHeapContainsHard(const EvalContext *ctx, const char *context)
{
    return StringSetContains(ctx->heap_hard, context);
}

bool EvalContextHeapContainsNegated(const EvalContext *ctx, const char *context)
{
    return StringSetContains(ctx->heap_negated, context);
}

bool StackFrameContainsSoftRecursive(const EvalContext *ctx, const char *context, size_t stack_index)
{
    StackFrame *frame = SeqAt(ctx->stack, stack_index);
    if (frame->type == STACK_FRAME_TYPE_BUNDLE && StringSetContains(frame->data.bundle.contexts, context))
    {
        return true;
    }
    else if (stack_index > 0 && frame->inherits_previous)
    {
        return StackFrameContainsSoftRecursive(ctx, context, stack_index - 1);
    }
    else
    {
        return false;
    }
}

bool EvalContextStackFrameContainsSoft(const EvalContext *ctx, const char *context)
{
    if (SeqLength(ctx->stack) == 0)
    {
        return false;
    }

    size_t stack_index = SeqLength(ctx->stack) - 1;
    return StackFrameContainsSoftRecursive(ctx, context, stack_index);
}

bool StackFrameContainsNegatedRecursive(const EvalContext *ctx, const char *context, size_t stack_index)
{
    StackFrame *frame = SeqAt(ctx->stack, stack_index);
    if (frame->type == STACK_FRAME_TYPE_BUNDLE && StringSetContains(frame->data.bundle.contexts_negated, context))
    {
        return true;
    }
    else if (stack_index > 0 && frame->inherits_previous)
    {
        return StackFrameContainsNegatedRecursive(ctx, context, stack_index - 1);
    }
    else
    {
        return false;
    }
}

static bool EvalContextStackFrameContainsNegated(const EvalContext *ctx, const char *context)
{
    if (SeqLength(ctx->stack) == 0)
    {
        return false;
    }

    size_t stack_index = SeqLength(ctx->stack) - 1;
    return StackFrameContainsNegatedRecursive(ctx, context, stack_index);
}

bool EvalContextHeapRemoveSoft(EvalContext *ctx, const char *context)
{
    return StringSetRemove(ctx->heap_soft, context);
}

bool EvalContextHeapRemoveHard(EvalContext *ctx, const char *context)
{
    return StringSetRemove(ctx->heap_hard, context);
}

void EvalContextHeapClear(EvalContext *ctx)
{
    StringSetClear(ctx->heap_soft);
    StringSetClear(ctx->heap_hard);
    StringSetClear(ctx->heap_negated);
}

static size_t StringSetMatchCount(StringSet *set, const char *regex)
{
    size_t count = 0;
    StringSetIterator it = StringSetIteratorInit(set);
    const char *context = NULL;
    while ((context = SetIteratorNext(&it)))
    {
        // TODO: used FullTextMatch to avoid regressions, investigate whether StringMatch can be used
        if (FullTextMatch(regex, context))
        {
            count++;
        }
    }
    return count;
}

size_t EvalContextHeapMatchCountSoft(const EvalContext *ctx, const char *context_regex)
{
    return StringSetMatchCount(ctx->heap_soft, context_regex);
}

size_t EvalContextHeapMatchCountHard(const EvalContext *ctx, const char *context_regex)
{
    return StringSetMatchCount(ctx->heap_hard, context_regex);
}

size_t EvalContextStackFrameMatchCountSoft(const EvalContext *ctx, const char *context_regex)
{
    if (SeqLength(ctx->stack) == 0)
    {
        return 0;
    }

    const StackFrame *frame = LastStackFrameBundle(ctx);
    assert(frame);

    return StringSetMatchCount(frame->data.bundle.contexts, context_regex);
}

StringSet *StringSetAddAllMatchingIterator(StringSet* base, StringSetIterator it, const char *filter_regex)
{
    const char *element = NULL;
    while ((element = SetIteratorNext(&it)))
    {
        if (StringMatch(filter_regex, element))
        {
            StringSetAdd(base, xstrdup(element));
        }
    }
    return base;
}

StringSet *StringSetAddAllMatching(StringSet* base, const StringSet* filtered, const char *filter_regex)
{
    return StringSetAddAllMatchingIterator(base, StringSetIteratorInit((StringSet*)filtered), filter_regex);
}

StringSet *EvalContextHeapAddMatchingSoft(const EvalContext *ctx, StringSet* base, const char *context_regex)
{
    return StringSetAddAllMatching(base, ctx->heap_soft, context_regex);
}

StringSet *EvalContextHeapAddMatchingHard(const EvalContext *ctx, StringSet* base, const char *context_regex)
{
    return StringSetAddAllMatching(base, ctx->heap_hard, context_regex);
}

StringSet *EvalContextStackFrameAddMatchingSoft(const EvalContext *ctx, StringSet* base, const char *context_regex)
{
    if (SeqLength(ctx->stack) == 0)
    {
        return base;
    }

    return StringSetAddAllMatchingIterator(base, EvalContextStackFrameIteratorSoft(ctx), context_regex);
}

StringSetIterator EvalContextHeapIteratorSoft(const EvalContext *ctx)
{
    return StringSetIteratorInit(ctx->heap_soft);
}

StringSetIterator EvalContextHeapIteratorHard(const EvalContext *ctx)
{
    return StringSetIteratorInit(ctx->heap_hard);
}

StringSetIterator EvalContextHeapIteratorNegated(const EvalContext *ctx)
{
    return StringSetIteratorInit(ctx->heap_negated);
}

static StackFrame *StackFrameNew(StackFrameType type, bool inherit_previous)
{
    StackFrame *frame = xmalloc(sizeof(StackFrame));

    frame->type = type;
    frame->inherits_previous = inherit_previous;

    return frame;
}

static StackFrame *StackFrameNewBundle(const Bundle *owner, bool inherit_previous)
{
    StackFrame *frame = StackFrameNew(STACK_FRAME_TYPE_BUNDLE, inherit_previous);

    frame->data.bundle.owner = owner;
    frame->data.bundle.contexts = StringSetNew();
    frame->data.bundle.contexts_negated = StringSetNew();

    return frame;
}

static StackFrame *StackFrameNewBody(const Body *owner)
{
    StackFrame *frame = StackFrameNew(STACK_FRAME_TYPE_BODY, false);

    frame->data.body.owner = owner;

    return frame;
}

static StackFrame *StackFrameNewPromise(const Promise *owner)
{
    StackFrame *frame = StackFrameNew(STACK_FRAME_TYPE_PROMISE, true);

    frame->data.promise.owner = owner;
    frame->data.promise.variables = HashInit();

    return frame;
}

static StackFrame *StackFrameNewPromiseIteration(const Promise *owner)
{
    StackFrame *frame = StackFrameNew(STACK_FRAME_TYPE_PROMISE_ITERATION, true);

    frame->data.promise_iteration.owner = owner;

    return frame;
}

void EvalContextStackFrameRemoveSoft(EvalContext *ctx, const char *context)
{
    StackFrame *frame = LastStackFrameBundle(ctx);
    assert(frame);

    StringSetRemove(frame->data.bundle.contexts, context);
}

static void EvalContextStackPushFrame(EvalContext *ctx, StackFrame *frame)
{
    SeqAppend(ctx->stack, frame);
}

void EvalContextStackPushBundleFrame(EvalContext *ctx, const Bundle *owner, bool inherits_previous)
{
    assert(!LastStackFrame(ctx, 0) || LastStackFrame(ctx, 0)->type == STACK_FRAME_TYPE_PROMISE_ITERATION);

    EvalContextStackPushFrame(ctx, StackFrameNewBundle(owner, inherits_previous));
    ScopeSetCurrent(owner->name);
}

void EvalContextStackPushBodyFrame(EvalContext *ctx, const Body *owner)
{
    assert((!LastStackFrame(ctx, 0) && strcmp("control", owner->name) == 0) || LastStackFrame(ctx, 0)->type == STACK_FRAME_TYPE_PROMISE);

    EvalContextStackPushFrame(ctx, StackFrameNewBody(owner));
}

void EvalContextStackPushPromiseFrame(EvalContext *ctx, const Promise *owner)
{
    assert(LastStackFrame(ctx, 0) && LastStackFrame(ctx, 0)->type == STACK_FRAME_TYPE_BUNDLE);

    EvalContextStackPushFrame(ctx, StackFrameNewPromise(owner));
    ScopeSetCurrent("this");
}

void EvalContextStackPushPromiseIterationFrame(EvalContext *ctx, const Promise *owner)
{
    assert(LastStackFrame(ctx, 0) && LastStackFrame(ctx, 0)->type == STACK_FRAME_TYPE_PROMISE);

    EvalContextStackPushFrame(ctx, StackFrameNewPromiseIteration(owner));
    ScopeSetCurrent("this");
}

void EvalContextStackPopFrame(EvalContext *ctx)
{
    assert(SeqLength(ctx->stack) > 0);
    SeqRemove(ctx->stack, SeqLength(ctx->stack) - 1);

    StackFrame *last_frame = LastStackFrame(ctx, 0);
    if (last_frame)
    {
        ScopeSetCurrent(StackFrameOwnerName(last_frame));
    }
}

StringSetIterator EvalContextStackFrameIteratorSoft(const EvalContext *ctx)
{
    StackFrame *frame = LastStackFrameBundle(ctx);
    assert(frame);

    return StringSetIteratorInit(frame->data.bundle.contexts);
}

const Promise *EvalContextStackGetTopPromise(const EvalContext *ctx)
{
    for (int i = SeqLength(ctx->stack) - 1; i >= 0; --i)
    {
        StackFrame *st = SeqAt(ctx->stack, i);
        if (st->type == STACK_FRAME_TYPE_PROMISE)
        {
            return st->data.promise.owner;
        }

        if (st->type == STACK_FRAME_TYPE_PROMISE_ITERATION)
        {
            return st->data.promise_iteration.owner;
        }
    }

    return NULL;
}

char *EvalContextStackPath(const EvalContext *ctx)
{
    Writer *path = StringWriter();

    for (size_t i = 0; i < SeqLength(ctx->stack); i++)
    {
        StackFrame *frame = SeqAt(ctx->stack, i);
        WriterWriteChar(path, '/');
        switch (frame->type)
        {
        case STACK_FRAME_TYPE_BODY:
            WriterWrite(path, frame->data.body.owner->name);
            break;

        case STACK_FRAME_TYPE_BUNDLE:
            WriterWrite(path, frame->data.bundle.owner->name);
            break;

        case STACK_FRAME_TYPE_PROMISE_ITERATION:
            WriterWriteF(path, "'%s'", frame->data.promise.owner->promiser);
            break;

        case STACK_FRAME_TYPE_PROMISE:
            break;
        }
    }

    return StringWriterClose(path);
}

bool EvalContextVariablePut(EvalContext *ctx, VarRef lval, Rval rval, DataType type)
{
    assert(type != DATA_TYPE_NONE);

    if (lval.lval == NULL || lval.scope == NULL)
    {
        ProgrammingError("Bad variable or scope in a variable assignment. scope.value = %s.%s", lval.scope, lval.lval);
    }

    if (rval.item == NULL)
    {
        return false;
    }

    if (strlen(lval.lval) > CF_MAXVARSIZE)
    {
        char *lval_str = VarRefToString(lval, true);
        Log(LOG_LEVEL_ERR, "Variable '%s'' cannot be added because its length exceeds the maximum length allowed '%d' characters", lval_str, CF_MAXVARSIZE);
        free(lval_str);
        return false;
    }

    // If we are not expanding a body template, check for recursive singularities
    if (strcmp(lval.scope, "body") != 0)
    {
        switch (rval.type)
        {
        case RVAL_TYPE_SCALAR:
            if (StringContainsVar((char *) rval.item, lval.lval))
            {
                Log(LOG_LEVEL_ERR, "Scalar variable %s.%s contains itself (non-convergent): %s", lval.scope, lval.lval,
                      (char *) rval.item);
                return false;
            }
            break;

        case RVAL_TYPE_LIST:
            for (const Rlist *rp = rval.item; rp != NULL; rp = rp->next)
            {
                if (StringContainsVar(rp->item, lval.lval))
                {
                    Log(LOG_LEVEL_ERR, "List variable %s contains itself (non-convergent)", lval.lval);
                    return false;
                }
            }
            break;

        default:
            break;
        }
    }
    else
    {
        assert(STACK_FRAME_TYPE_BODY == LastStackFrame(ctx, 0)->type);
    }

    Scope *put_scope = ScopeGet(lval.scope);
    if (!put_scope)
    {
        put_scope = ScopeNew(lval.scope);
        if (!put_scope)
        {
            return false;
        }
    }

// Look for outstanding lists in variable rvals

    if (THIS_AGENT_TYPE == AGENT_TYPE_COMMON)
    {
        Rlist *listvars = NULL;
        Rlist *scalars = NULL; // TODO what do we do with scalars?

        if (ScopeGetCurrent() && strcmp(ScopeGetCurrent()->scope, "this") != 0)
        {
            MapIteratorsFromRval(ctx, ScopeGetCurrent()->scope, &listvars, &scalars, rval);

            if (listvars != NULL)
            {
                Log(LOG_LEVEL_ERR, "Redefinition of variable \"%s\" (embedded list in RHS) in context \"%s\"",
                      lval.lval, ScopeGetCurrent()->scope);
            }

            RlistDestroy(listvars);
            RlistDestroy(scalars);
        }
    }

    // FIX: lval is stored with array params as part of the lval for legacy reasons.
    char *final_lval = VarRefToString(lval, false);

    CfAssoc *assoc = HashLookupElement(put_scope->hashtable, final_lval);
    if (assoc)
    {
        if (CompareVariableValue(rval, assoc) != 0)
        {
            /* Different value, bark and replace */
            if (!UnresolvedVariables(assoc, rval.type))
            {
                Log(LOG_LEVEL_INFO, "Replaced value of variable '%s' in scope '%s'", lval.lval, put_scope->scope);
            }
            RvalDestroy(assoc->rval);
            assoc->rval = RvalCopy(rval);
            assoc->dtype = type;
        }
    }
    else
    {
        if (!HashInsertElement(put_scope->hashtable, final_lval, rval, type))
        {
            ProgrammingError("Hash table is full");
        }
    }

    free(final_lval);
    return true;
}

bool EvalContextVariableGet(const EvalContext *ctx, VarRef lval, Rval *rval_out, DataType *type_out)
{
    if (lval.lval == NULL)
    {
        if (rval_out)
        {
            *rval_out = (Rval) {NULL, RVAL_TYPE_SCALAR };
        }
        if (type_out)
        {
            *type_out = DATA_TYPE_NONE;
        }
        return false;
    }

    char expanded_lval[CF_MAXVARSIZE] = "";
    if (!IsExpandable(lval.lval))
    {
        strncpy(expanded_lval, lval.lval, CF_MAXVARSIZE - 1);
    }
    else
    {
        char buffer[CF_EXPANDSIZE] = "";
        if (ExpandScalar(ctx, lval.scope, lval.lval, buffer))
        {
            strncpy(expanded_lval, buffer, CF_MAXVARSIZE - 1);
        }
        else
        {
            if (rval_out)
            {
                *rval_out = (Rval) {(char *) lval.lval, RVAL_TYPE_SCALAR };
            }
            if (type_out)
            {
                *type_out = DATA_TYPE_NONE;
            }
            return false;
        }
    }

    Scope *get_scope = NULL;
    char lookup_key[CF_MAXVARSIZE] = "";
    {
        char scopeid[CF_MAXVARSIZE] = "";

        if (IsQualifiedVariable(expanded_lval))
        {
            scopeid[0] = '\0';
            sscanf(expanded_lval, "%[^.].", scopeid);
            strlcpy(lookup_key, expanded_lval + strlen(scopeid) + 1, sizeof(lookup_key));
        }
        else
        {
            strlcpy(lookup_key, expanded_lval, sizeof(lookup_key));
            strlcpy(scopeid, lval.scope, sizeof(scopeid));
        }

        if (lval.ns != NULL && strchr(scopeid, CF_NS) == NULL && strcmp(lval.ns, "default") != 0)
        {
            char buffer[CF_EXPANDSIZE] = "";
            sprintf(buffer, "%s%c%s", lval.ns, CF_NS, scopeid);
            strlcpy(scopeid, buffer, sizeof(scopeid));
        }

        get_scope = ScopeGet(scopeid);
    }

    if (!get_scope)
    {
        if (rval_out)
        {
            *rval_out = (Rval) {(char *) lval.lval, RVAL_TYPE_SCALAR };
        }
        if (type_out)
        {
            *type_out = DATA_TYPE_NONE;
        }
        return false;
    }

    CfAssoc *assoc = HashLookupElement(get_scope->hashtable, lookup_key);
    if (!assoc)
    {
        if (rval_out)
        {
            *rval_out = (Rval) {(char *) lval.lval, RVAL_TYPE_SCALAR };
        }
        if (type_out)
        {
            *type_out = DATA_TYPE_NONE;
        }
        return false;
    }

    if (rval_out)
    {
        *rval_out = assoc->rval;
    }
    if (type_out)
    {
        *type_out = assoc->dtype;
        assert(*type_out != DATA_TYPE_NONE);
    }

    return true;
}

bool EvalContextVariableControlCommonGet(const EvalContext *ctx, CommonControl lval, Rval *rval_out)
{
    return EvalContextVariableGet(ctx, (VarRef) { NULL, "control_common", CFG_CONTROLBODY[lval].lval }, rval_out, NULL);
}

bool EvalContextPromiseIsDone(const EvalContext *ctx, const Promise *pp)
{
    return PromiseSetContains(ctx->promises_done, pp);
}

void EvalContextMarkPromiseDone(EvalContext *ctx, const Promise *pp)
{
    PromiseSetAdd(ctx->promises_done, pp->org_pp);
}

void EvalContextMarkPromiseNotDone(EvalContext *ctx, const Promise *pp)
{
    PromiseSetRemove(ctx->promises_done, pp->org_pp);
}



/* cfPS and associated machinery */



/*
 * Internal functions temporarily used from logging implementation
 */

static const char *NO_STATUS_TYPES[] =
    { "vars", "classes", "insert_lines", "delete_lines", "replace_patterns", "field_edits", NULL };
static const char *NO_LOG_TYPES[] =
    { "vars", "classes", "insert_lines", "delete_lines", "replace_patterns", "field_edits", NULL };

/*
 * Vars, classes and similar promises which do not affect the system itself (but
 * just support evalution) do not need to be counted as repaired/failed, as they
 * may change every iteration and introduce lot of churn in reports without
 * giving any value.
 */
static bool IsPromiseValuableForStatus(const Promise *pp)
{
    return pp && (pp->parent_promise_type->name != NULL) && (!IsStrIn(pp->parent_promise_type->name, NO_STATUS_TYPES));
}

/*
 * Vars, classes and subordinate promises (like edit_line) do not need to be
 * logged, as they exist to support other promises.
 */

static bool IsPromiseValuableForLogging(const Promise *pp)
{
    return pp && (pp->parent_promise_type->name != NULL) && (!IsStrIn(pp->parent_promise_type->name, NO_LOG_TYPES));
}

static void AddAllClasses(EvalContext *ctx, const char *ns, const Rlist *list, bool persist, ContextStatePolicy policy, ContextScope context_scope)
{
    for (const Rlist *rp = list; rp != NULL; rp = rp->next)
    {
        char *classname = xstrdup(rp->item);

        CanonifyNameInPlace(classname);

        if (EvalContextHeapContainsHard(ctx, classname))
        {
            Log(LOG_LEVEL_ERR, "You cannot use reserved hard class \"%s\" as post-condition class", classname);
            // TODO: ok.. but should we take any action? continue; maybe?
        }

        if (persist > 0)
        {
            if (context_scope != CONTEXT_SCOPE_NAMESPACE)
            {
                Log(LOG_LEVEL_INFO, "Automatically promoting context scope for '%s' to namespace visibility, due to persistence", classname);
            }

            Log(LOG_LEVEL_VERBOSE, " ?> defining persistent promise result class %s\n", classname);
            EvalContextHeapPersistentSave(CanonifyName(rp->item), ns, persist, policy);
            EvalContextHeapAddSoft(ctx, classname, ns);
        }
        else
        {
            Log(LOG_LEVEL_VERBOSE, " ?> defining promise result class %s\n", classname);

            switch (context_scope)
            {
            case CONTEXT_SCOPE_BUNDLE:
                EvalContextStackFrameAddSoft(ctx, classname);
                break;

            default:
            case CONTEXT_SCOPE_NAMESPACE:
                EvalContextHeapAddSoft(ctx, classname, ns);
                break;
            }
        }
    }
}

static void DeleteAllClasses(EvalContext *ctx, const Rlist *list)
{
    for (const Rlist *rp = list; rp != NULL; rp = rp->next)
    {
        if (CheckParseContext((char *) rp->item, CF_IDRANGE) != SYNTAX_TYPE_MATCH_OK)
        {
            return; // TODO: interesting course of action, but why is the check there in the first place?
        }

        if (EvalContextHeapContainsHard(ctx, (char *) rp->item))
        {
            Log(LOG_LEVEL_ERR, "You cannot cancel a reserved hard class \"%s\" in post-condition classes",
                  RlistScalarValue(rp));
        }

        const char *string = (char *) (rp->item);

        Log(LOG_LEVEL_VERBOSE, "Cancelling class %s\n", string);

        EvalContextHeapPersistentRemove(string);

        EvalContextHeapRemoveSoft(ctx, CanonifyName(string));

        EvalContextStackFrameAddNegated(ctx, CanonifyName(string));
    }
}

#ifdef HAVE_NOVA
static void TrackTotalCompliance(PromiseResult status, const Promise *pp)
{
    char nova_status;

    switch (status)
    {
    case PROMISE_RESULT_CHANGE:
        nova_status = 'r';
        break;

    case PROMISE_RESULT_WARN:
    case PROMISE_RESULT_TIMEOUT:
    case PROMISE_RESULT_FAIL:
    case PROMISE_RESULT_DENIED:
    case PROMISE_RESULT_INTERRUPTED:
        nova_status = 'n';
        break;

    case PROMISE_RESULT_NOOP:
        nova_status = 'c';
        break;

    default:
        ProgrammingError("Unexpected status '%c' has been passed to TrackTotalCompliance", status);
    }

    EnterpriseTrackTotalCompliance(pp, nova_status);
}
#endif


static void SetPromiseOutcomeClasses(PromiseResult status, EvalContext *ctx, const Promise *pp, DefineClasses dc)
{
    Rlist *add_classes = NULL;
    Rlist *del_classes = NULL;

    switch (status)
    {
    case PROMISE_RESULT_CHANGE:
        add_classes = dc.change;
        del_classes = dc.del_change;
        break;

    case PROMISE_RESULT_TIMEOUT:
        add_classes = dc.timeout;
        del_classes = dc.del_notkept;
        break;

    case PROMISE_RESULT_WARN:
    case PROMISE_RESULT_FAIL:
        add_classes = dc.failure;
        del_classes = dc.del_notkept;
        break;

    case PROMISE_RESULT_DENIED:
        add_classes = dc.denied;
        del_classes = dc.del_notkept;
        break;

    case PROMISE_RESULT_INTERRUPTED:
        add_classes = dc.interrupt;
        del_classes = dc.del_notkept;
        break;

    case PROMISE_RESULT_NOOP:
        add_classes = dc.kept;
        del_classes = dc.del_kept;
        break;

    default:
        ProgrammingError("Unexpected status '%c' has been passed to SetPromiseOutcomeClasses", status);
    }

    AddAllClasses(ctx, PromiseGetNamespace(pp), add_classes, dc.persist, dc.timer, dc.scope);
    DeleteAllClasses(ctx, del_classes);
}

static void UpdatePromiseComplianceStatus(PromiseResult status, const Promise *pp, char *reason)
{
    if (!IsPromiseValuableForLogging(pp))
    {
        return;
    }

    char compliance_status;

    switch (status)
    {
    case PROMISE_RESULT_CHANGE:
        compliance_status = PROMISE_STATE_REPAIRED;
        break;

    case PROMISE_RESULT_WARN:
    case PROMISE_RESULT_TIMEOUT:
    case PROMISE_RESULT_FAIL:
    case PROMISE_RESULT_DENIED:
    case PROMISE_RESULT_INTERRUPTED:
        compliance_status = PROMISE_STATE_NOTKEPT;
        break;

    case PROMISE_RESULT_NOOP:
        compliance_status = PROMISE_STATE_ANY;
        break;

    default:
        ProgrammingError("Unknown status '%c' has been passed to UpdatePromiseComplianceStatus", status);
    }

    NotePromiseCompliance(pp, compliance_status, reason);
}

static void SummarizeTransaction(EvalContext *ctx, TransactionContext tc, const char *logname)
{
    if (logname && (tc.log_string))
    {
        char buffer[CF_EXPANDSIZE];

        ExpandScalar(ctx, ScopeGetCurrent()->scope, tc.log_string, buffer);

        if (strcmp(logname, "udp_syslog") == 0)
        {
            RemoteSysLog(tc.log_priority, buffer);
        }
        else if (strcmp(logname, "stdout") == 0)
        {
            Log(LOG_LEVEL_INFO, "L: %s\n", buffer);
        }
        else
        {
            FILE *fout = fopen(logname, "a");

            if (fout == NULL)
            {
                Log(LOG_LEVEL_ERR, "Unable to open private log %s", logname);
                return;
            }

            Log(LOG_LEVEL_VERBOSE, "Logging string \"%s\" to %s\n", buffer, logname);
            fprintf(fout, "%s\n", buffer);

            fclose(fout);
        }

        tc.log_string = NULL;     /* To avoid repetition */
    }
}

static void DoSummarizeTransaction(EvalContext *ctx, PromiseResult status, const Promise *pp, TransactionContext tc)
{
    if (!IsPromiseValuableForLogging(pp))
    {
        return;
    }

    char *log_name;

    switch (status)
    {
    case PROMISE_RESULT_CHANGE:
        log_name = tc.log_repaired;
        break;

    case PROMISE_RESULT_WARN:
        /* FIXME: nothing? */
        return;

    case PROMISE_RESULT_TIMEOUT:
    case PROMISE_RESULT_FAIL:
    case PROMISE_RESULT_DENIED:
    case PROMISE_RESULT_INTERRUPTED:
        log_name = tc.log_failed;
        break;

    case PROMISE_RESULT_NOOP:
        log_name = tc.log_kept;
        break;
    }

    SummarizeTransaction(ctx, tc, log_name);
}

static void NotifyDependantPromises(PromiseResult status, EvalContext *ctx, const Promise *pp)
{
    switch (status)
    {
    case PROMISE_RESULT_CHANGE:
    case PROMISE_RESULT_NOOP:
        MarkPromiseHandleDone(ctx, pp);
        break;

    default:
        /* This promise is not yet done, don't mark it is as such */
        break;
    }
}

void ClassAuditLog(EvalContext *ctx, const Promise *pp, Attributes attr, PromiseResult status)
{
    if (!IsPromiseValuableForStatus(pp))
    {
#ifdef HAVE_NOVA
        TrackTotalCompliance(status, pp);
#endif
        UpdatePromiseCounters(status, attr.transaction);
    }

    SetPromiseOutcomeClasses(status, ctx, pp, attr.classes);
    NotifyDependantPromises(status, ctx, pp);
    DoSummarizeTransaction(ctx, status, pp, attr.transaction);
}

static void LogPromiseContext(const EvalContext *ctx, const Promise *pp)
{
    Rval retval;
    char *v;
    if (EvalContextVariableControlCommonGet(ctx, COMMON_CONTROL_VERSION, &retval))
    {
        v = (char *) retval.item;
    }
    else
    {
        v = "not specified";
    }

    const char *sp = PromiseGetHandle(pp);
    if (sp == NULL)
    {
        sp = PromiseID(pp);
    }
    if (sp == NULL)
    {
        sp = "(unknown)";
    }

    Log(LOG_LEVEL_INFO, "I: Report relates to a promise with handle \"%s\"", sp);

    if (PromiseGetBundle(pp)->source_path)
    {
        Log(LOG_LEVEL_INFO, "I: Made in version \'%s\' of \'%s\' near line %zu",
            v, PromiseGetBundle(pp)->source_path, pp->offset.line);
    }
    else
    {
        Log(LOG_LEVEL_INFO, "I: Promise is made internally by cfengine");
    }

    switch (pp->promisee.type)
    {
    case RVAL_TYPE_SCALAR:
        Log(LOG_LEVEL_INFO,"I: The promise was made to: \'%s\'", (char *) pp->promisee.item);
        break;

    case RVAL_TYPE_LIST:
    {
        Writer *w = StringWriter();
        RlistWrite(w, pp->promisee.item);
        Log(LOG_LEVEL_INFO, "I: The promise was made to (stakeholders): %s", StringWriterData(w));
        WriterClose(w);
        break;
    }
    default:
        break;
    }

    if (pp->comment)
    {
        Log(LOG_LEVEL_INFO, "I: Comment: %s\n", pp->comment);
    }
}

void cfPS(EvalContext *ctx, LogLevel level, PromiseResult status, const Promise *pp, Attributes attr, const char *fmt, ...)
{
    /*
     * This stub implementation of cfPS delegates to the new logging backend.
     *
     * Due to the fact very little of the code has been converted, this code
     * does a full initialization and shutdown of logging subsystem for each
     * cfPS.
     *
     * Instead, LoggingInit should be called at the moment EvalContext is
     * created, LoggingPromiseEnter/LoggingPromiseFinish should be called around
     * ExpandPromise and LoggingFinish should be called when EvalContext is
     * going to be destroyed.
     *
     * But it requires all calls to cfPS to be eliminated.
     */

    /* FIXME: Ensure that NULL pp is never passed into cfPS */

    if (pp)
    {
        PromiseLoggingInit(ctx);
        PromiseLoggingPromiseEnter(ctx, pp);

        if (level == LOG_LEVEL_ERR)
        {
            LogPromiseContext(ctx, pp);
        }
    }

    va_list ap;
    va_start(ap, fmt);
    VLog(level, fmt, ap);
    va_end(ap);

    if (pp)
    {
        char *last_msg = PromiseLoggingPromiseFinish(ctx, pp);
        PromiseLoggingFinish(ctx);

        /* Now complete the exits status classes and auditing */

        ClassAuditLog(ctx, pp, attr, status);
        UpdatePromiseComplianceStatus(status, pp, last_msg);

        free(last_msg);
    }
}<|MERGE_RESOLUTION|>--- conflicted
+++ resolved
@@ -62,18 +62,8 @@
 {
     switch (frame->type)
     {
-<<<<<<< HEAD
-        if (PromiseGetConstraintAsInt(ctx, "persistence", pp) == 0)
-        {
-            CfOut(OUTPUT_LEVEL_VERBOSE, "", " ?> Cancelling cached persistent class %s", pp->promiser);
-            EvalContextHeapPersistentRemove(pp->promiser);
-        }
-        return false;
-    }
-=======
     case STACK_FRAME_TYPE_BUNDLE:
         return frame->data.bundle.owner->name;
->>>>>>> 5b9269d2
 
     case STACK_FRAME_TYPE_BODY:
         return frame->data.body.owner->name;
@@ -117,56 +107,16 @@
             }
             else
             {
-<<<<<<< HEAD
-                if (a.context.persistent > 0)
-                {
-                    CfOut(OUTPUT_LEVEL_VERBOSE, "", " ?> defining explicit persistent class %s (%d mins)\n", pp->promiser,
-                          a.context.persistent);
-                    EvalContextHeapPersistentSave(pp->promiser, pp->ns, a.context.persistent, CONTEXT_STATE_POLICY_RESET);
-                    EvalContextHeapAddSoft(ctx, pp->promiser, pp->ns);
-                }
-                else
-                {
-                    CfOut(OUTPUT_LEVEL_VERBOSE, "", " ?> defining explicit global class %s\n", pp->promiser);
-                    EvalContextHeapAddSoft(ctx, pp->promiser, pp->ns);
-                }
-=======
                 return NULL;
->>>>>>> 5b9269d2
             }
         }
 
     case STACK_FRAME_TYPE_PROMISE:
-        {
-<<<<<<< HEAD
-            if (!ValidClassName(pp->promiser))
-            {
-                cfPS(ctx, OUTPUT_LEVEL_ERROR, CF_FAIL, "", pp, a,
-                     " !! Attempted to name a class \"%s\", which is an illegal class identifier", pp->promiser);
-            }
-            else
-            {
-                if (a.context.persistent > 0)
-                {
-                    CfOut(OUTPUT_LEVEL_VERBOSE, "", " ?> defining explicit persistent class %s (%d mins)\n", pp->promiser,
-                          a.context.persistent);
-                    CfOut(OUTPUT_LEVEL_VERBOSE, "",
-                          " ?> Warning: persistent classes are global in scope even in agent bundles\n");
-                    EvalContextHeapPersistentSave(pp->promiser, pp->ns, a.context.persistent, CONTEXT_STATE_POLICY_RESET);
-                    EvalContextHeapAddSoft(ctx, pp->promiser, pp->ns);
-                }
-                else
-                {
-                    CfOut(OUTPUT_LEVEL_VERBOSE, "", " ?> defining explicit local bundle class %s\n", pp->promiser);
-                    NewBundleClass(ctx, pp->promiser, pp->bundle, pp->ns);
-                }
-            }
-=======
+        {       
             StackFrame *previous_frame = LastStackFrame(ctx, 1);
             assert(previous_frame);
             assert("Promise stack frame does not follow bundle stack frame" && previous_frame->type == STACK_FRAME_TYPE_BUNDLE);
             return previous_frame;
->>>>>>> 5b9269d2
         }
 
     case STACK_FRAME_TYPE_PROMISE_ITERATION:
