--- conflicted
+++ resolved
@@ -5016,11 +5016,7 @@
                 {
                     if (EvalContextHeapContainsHard(ctx, negated_context))
                     {
-<<<<<<< HEAD
-                        FatalError("Cannot negate the reserved class [%s]\n", negated_context);
-=======
                         FatalError(ctx, "Cannot negate the reserved class [%s]\n", negated_context);
->>>>>>> 5b9269d2
                     }
 
                     EvalContextHeapAddNegated(ctx, negated_context);
