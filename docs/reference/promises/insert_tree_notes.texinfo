--- conflicted
+++ resolved
@@ -1,8 +1,4 @@
-<<<<<<< HEAD
+
 Note that typically, only a single tree, within a single specified node,
-=======
-
-Note that typically, only a single tree, within a single edit region,
->>>>>>> 0027e39f
 is inserted in each @code{insert_tree} promise (you may of course have
 multiple promises that each insert a tree).