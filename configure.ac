--- conflicted
+++ resolved
@@ -116,17 +116,11 @@
 
 AC_ARG_ENABLE([builtin-extensions], [AS_HELP_STRING([Build binaries with builtin extensions])],
               [],
-<<<<<<< HEAD
-              [])
-AM_CONDITIONAL([ENTERPRISE_BUILTIN_EXTENSIONS], [test "x$enable_builtin_extensions" = "xyes"])
-AS_IF([test "x$enable_builtin_extensions" = "xyes"], [AC_DEFINE([ENTERPRISE_BUILTIN_EXTENSIONS], [1], [Define if you want builtin Enterprise extensions])])
-=======
               [
                   AS_CASE([${target_os}], [mingw*], [enable_builtin_extensions=yes], [enable_builtin_extensions=no])
               ])
-AM_CONDITIONAL([BUILTIN_EXTENSIONS], [test "x$enable_builtin_extensions" = "xyes"])
-AS_IF([test "x$enable_builtin_extensions" = "xyes"], [AC_DEFINE([BUILTIN_EXTENSIONS], [1], [Define if you want builtin extensions])])
->>>>>>> f25ef525
+AM_CONDITIONAL([ENTERPRISE_BUILTIN_EXTENSIONS], [test "x$enable_builtin_extensions" = "xyes"])
+AS_IF([test "x$enable_builtin_extensions" = "xyes"], [AC_DEFINE([ENTERPRISE_BUILTIN_EXTENSIONS], [1], [Define if you want builtin Enterprise extensions])])
 
 dnl ######################################################################
 dnl Configure files layout
