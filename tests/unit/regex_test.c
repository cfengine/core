#include <test.h>

<<<<<<< HEAD
#include <cf3.defs.h>
#include <matching.h>
=======
#include "cf3.defs.h"
#include "matching.h"
#include "env_context.h"
>>>>>>> 97c9af0d

static void test_full_text_match(void)
{
    EvalContext *ctx = EvalContextNew();
    assert_int_equal(FullTextMatch(ctx, "[a-z]*", "1234abcd6789"), 0);
    EvalContextDestroy(ctx);
}

static void test_full_text_match2(void)
{
    EvalContext *ctx = EvalContextNew();
    assert_int_not_equal(FullTextMatch(ctx, "[1-4]*[a-z]*.*", "1234abcd6789"), 0);
    EvalContextDestroy(ctx);
}

static void test_block_text_match(void)
{
    EvalContext *ctx = EvalContextNew();
    int start, end;

    assert_int_not_equal(BlockTextMatch(ctx, "#[^\n]*", "line 1:\nline2: # comment to end\nline 3: blablab", &start, &end),
                         0);

    assert_int_equal(start, 15);
    assert_int_equal(end, 31);
    EvalContextDestroy(ctx);
}

static void test_block_text_match2(void)
{
    EvalContext *ctx = EvalContextNew();
    int start, end;

    assert_int_not_equal(BlockTextMatch(ctx, "[a-z]+", "1234abcd6789", &start, &end), 0);
    assert_int_equal(start, 4);
    assert_int_equal(end, 8);
    EvalContextDestroy(ctx);
}

int main()
{
    PRINT_TEST_BANNER();
    const UnitTest tests[] =
    {
        unit_test(test_full_text_match),
        unit_test(test_full_text_match2),
        unit_test(test_block_text_match),
        unit_test(test_block_text_match2),
    };

    return run_tests(tests);
}<|MERGE_RESOLUTION|>--- conflicted
+++ resolved
@@ -1,13 +1,8 @@
 #include <test.h>
 
-<<<<<<< HEAD
 #include <cf3.defs.h>
 #include <matching.h>
-=======
-#include "cf3.defs.h"
-#include "matching.h"
-#include "env_context.h"
->>>>>>> 97c9af0d
+#include <env_context.h>
 
 static void test_full_text_match(void)
 {
