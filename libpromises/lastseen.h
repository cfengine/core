/*
   Copyright (C) CFEngine AS

   This file is part of CFEngine 3 - written and maintained by CFEngine AS.

   This program is free software; you can redistribute it and/or modify it
   under the terms of the GNU General Public License as published by the
   Free Software Foundation; version 3.

   This program is distributed in the hope that it will be useful,
   but WITHOUT ANY WARRANTY; without even the implied warranty of
   MERCHANTABILITY or FITNESS FOR A PARTICULAR PURPOSE.  See the
   GNU General Public License for more details.

  You should have received a copy of the GNU General Public License
  along with this program; if not, write to the Free Software
  Foundation, Inc., 59 Temple Place - Suite 330, Boston, MA  02111-1307, USA

  To the extent this program is licensed as part of the Enterprise
  versions of CFEngine, the applicable Commerical Open Source License
  (COSL) may apply to this file if you as a licensee so wish it. See
  included file COSL.txt.
*/

#ifndef CFENGINE_LASTSEEN_H
#define CFENGINE_LASTSEEN_H

typedef struct
{
    time_t lastseen;
    QPoint Q;
} KeyHostSeen;

typedef enum
{
    LAST_SEEN_ROLE_CONNECT,
    LAST_SEEN_ROLE_ACCEPT
} LastSeenRole;

bool Address2Hostkey(const char *address, char *hostkey);

<<<<<<< HEAD
void LastSaw(char *ipaddress, unsigned char digest[EVP_MAX_MD_SIZE + 1], LastSeenRole role);
bool RemoveDigestFromLastSeen(const char *digest);
bool RemoveIPFromLastSeen(const char *ip);
=======
void LastSaw(const char *ipaddress, unsigned char digest[EVP_MAX_MD_SIZE + 1], LastSeenRole role);
bool RemoveHostFromLastSeen(const char *hostkey);
>>>>>>> 5b9269d2

/*
 * Return false in order to stop iteration
 */
typedef bool (*LastSeenQualityCallback)(const char *hostkey, const char *address,
                                        bool incoming, const KeyHostSeen *quality,
                                        void *ctx);

bool ScanLastSeenQuality(LastSeenQualityCallback callback, void *ctx);
int LastSeenHostKeyCount(void);

#endif<|MERGE_RESOLUTION|>--- conflicted
+++ resolved
@@ -38,16 +38,10 @@
 } LastSeenRole;
 
 bool Address2Hostkey(const char *address, char *hostkey);
-
-<<<<<<< HEAD
 void LastSaw(char *ipaddress, unsigned char digest[EVP_MAX_MD_SIZE + 1], LastSeenRole role);
 bool RemoveDigestFromLastSeen(const char *digest);
 bool RemoveIPFromLastSeen(const char *ip);
-=======
 void LastSaw(const char *ipaddress, unsigned char digest[EVP_MAX_MD_SIZE + 1], LastSeenRole role);
-bool RemoveHostFromLastSeen(const char *hostkey);
->>>>>>> 5b9269d2
-
 /*
  * Return false in order to stop iteration
  */
