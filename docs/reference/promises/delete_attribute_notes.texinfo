--- conflicted
+++ resolved
@@ -1,8 +1,4 @@
-<<<<<<< HEAD
 
-Note that typically, only a single attribute, within a single edit region,
-=======
 Note that typically, only a single attribute, within a single selected node,
->>>>>>> 5226a58f
 is deleted in each @code{delete_attribute} promise (you may of course
 have multiple promises that each delete an attribute).